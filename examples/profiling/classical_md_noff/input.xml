--- conflicted
+++ resolved
@@ -1,15 +1,7 @@
 <simulation verbosity='medium' threading='false' safe_stride='100'>
-<<<<<<< HEAD
-    <ffsocket mode='unix' name='driver' pbc='false'>
-         <latency>  0.50000000e-04</latency>
-         <address> dummy </address>
-         <exit_on_disconnect> False </exit_on_disconnect>
-   </ffsocket>
-=======
     <fflj name='dummy' pbc='False'>
       <parameters>{eps: 0.0, sigma: 1.0}</parameters>
    </fflj>
->>>>>>> bdac6860
    <total_steps>10000</total_steps>
    <output prefix='simulation'>
       <trajectory stride='10000' filename='pos'> positions </trajectory>
