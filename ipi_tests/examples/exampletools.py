import subprocess as sp
import os
from pathlib import Path
from distutils.dir_util import copy_tree
import xml.etree.ElementTree as ET
import tempfile
import time

driver_models = [
    "lj",
    "sg",
    "harm",
    "harm3d",
    "morse",
    "zundel",
    "qtip4pf",
    "pswater",
    "eckart",
    "ch4hcbe",
    "MB",
]


def get_driver_info(
    example_folder,
    driver_info_file=".driver_info",
    driver="gas",
    socket_mode="unix",
    port_number=33333,
    address_name="localhost",
    flags=[],
):
    """This function looks for the existence of .driver_info file
    to run the example with a meaningfull driver. If the file doesn't
    exist, the driver gas is assigned."""
    try:
        with open(Path(example_folder) / driver_info_file) as f:
            flags = list()
            while True:
                line = f.readline()
                if not line:
                    break
                elif "driver" in line:
                    driver = line.split()[1]
                elif "socket_mode" in line:
                    socket_mode = line.split()[1]
                elif "port" in line:
                    port_number = line.split()[1]
                elif "address" in line:
                    address_name = line.split()[1]
                elif "flags" in line:
                    flags.append({line.split()[1]: line.split()[2:]})
    except:
        pass

    if driver not in driver_models:
        driver = "gas"

    driver_info = {
        "model": driver,
        "socket_mode": socket_mode,
        "port_number": port_number,
        "address_name": address_name,
        "flag": flags,
    }

    return driver_info


def find_examples(parent, excluded_file="excluded_test.txt", examples=[]):
    """This function looks for iteratively for examples and includes
    them if they don't appear in the excluded_file"""

    excluded = list()
    if excluded_file is not None:
        try:
            with open(excluded_file) as f:
                flines = [line for line in f.readlines() if line.strip()]
                for line in flines:
                    fname = "".join(str(parent / line).split()[0])
                    if line.split()[0] != "#":
                        excluded.append(fname)
        except:
            print("Excluded file not found")

    folders = [x[0] for x in os.walk(parent)]

    for ff in folders:
        if os.path.isfile(Path(ff) / "input.xml"):
            if ff not in excluded:
                examples.append(ff)

    return examples


def modify_xml_2_dummy_test(
    input_name,
    output_name,
    nid,
    driver_info,
    nsteps=2,
):
    """ Modify xml to run dummy tests """
    try:
        tree = ET.parse(input_name)
    except:
        print("The error is in the format or the tags of the xml!")
    root = tree.getroot()
    clients = list()

<<<<<<< HEAD
    if len(root.findall("ffcommittee")) > 0:
        ff_roots = root.findall("ffcommittee")
    else:
        ff_roots = [root]

    ff_sockets = []
    for ff_root in ff_roots:
        for ff_socket in ff_root.findall("ffsocket"):
            ff_sockets.append(ff_socket)

    for s, ffsocket in enumerate(ff_sockets):
        name = ffsocket.attrib["name"]
=======
    for s, ffsocket in enumerate(root.findall("ffsocket")):
        # name = ffsocket.attrib["name"]
>>>>>>> 6f6ff067
        ffsocket.attrib["mode"] = driver_info["socket_mode"]

        for element in ffsocket:
            port = driver_info["port_number"]
            if element.tag == "port":
                element.text = str(port)
            elif element.tag == "address":
                dd = driver_info["address_name"] + "_" + str(nid) + "_" + str(s)
                element.text = dd
                address = dd

        model = driver_info["model"]
        print("driver:", model)
        clients.append([model, address, port])

        for flag in driver_info["flag"]:
            for k, v in flag.items():
                clients[s].append(k)
                clients[s].extend(v)

    element = root.find("total_steps")
    if element is not None:
        element.text = str(nsteps)
    else:
        new_element = ET.SubElement(root, "total_steps")
        new_element.text = str(nsteps)

    tree.write(open(output_name, "wb"))
    return clients


class Runner_examples(object):
    """This class handles the modification of the examples inputs,
    the creation of tmp directories, the i-pi call, the driver call, and finally
    it checks if i-pi ended without error.
    """

    def __init__(self, parent, cmd1="i-pi new.xml", cmd2="i-pi-driver"):
        """ Store parent directory and commands to call i-pi and driver """
        self.parent = parent
        self.cmd1 = cmd1
        self.cmd2 = cmd2

    def run(self, cwd, nid):
        """This function tries to run the example in a tmp folder and
        afterwards checks if ipi has ended without error.
        arguments:
            cwd: folder where all the original examples files are stored
            nid: identification number to avoid repetitions of addresses"""

        try:
            # Create temp file and copy files
            self.tmp_dir = Path(tempfile.mkdtemp())
            print("temp folder: {}".format(self.tmp_dir))

            copy_tree(str(cwd), str(self.tmp_dir))
            driver_info = get_driver_info(self.tmp_dir)

            # Modify xml
            clients = modify_xml_2_dummy_test(
                self.tmp_dir / "input.xml", self.tmp_dir / "new.xml", nid, driver_info
            )
            # Run i-pi
            ipi = sp.Popen(
                self.cmd1,
                cwd=(self.tmp_dir),
                shell=True,
                stdout=sp.PIPE,
                stderr=sp.PIPE,
            )
            time.sleep(3)

            # Run drivers
            driver = list()
            flag_indeces = list()
            for client in clients:
                cmd = self.cmd2 + " -m {} -u -h {}".format(client[0], client[1])
                if any("-" in str(s) for s in client):
                    flag_indeces = [
                        i for i, elem in enumerate(client) if "-" in str(elem)
                    ]
                    for i, ll in enumerate(flag_indeces):
                        if i < len(flag_indeces) - 1:
                            cmd += " {} {}".format(
                                client[ll],
                                ",".join(client[ll + 1 : flag_indeces[i + 1]][:]),
                            )
                        else:
                            cmd += " {} {}".format(
                                client[ll], ",".join(client[ll + 1 :][:])
                            )
                print("cmd:", cmd)
                driver.append(
                    sp.Popen(cmd, cwd=(cwd), shell=True, stdout=sp.PIPE, stderr=sp.PIPE)
                )

            # Check errors
            ipi_error = ipi.communicate(timeout=120)[1].decode("ascii")
            if ipi_error != "":
                print(ipi_error)
            assert "" == ipi_error

        except sp.TimeoutExpired:
            raise RuntimeError(
                "Time is out. Aborted during {} test. \
              Error {}".format(
                    str(cwd), ipi.communicate(timeout=2)[0]
                )
            )

        except FileNotFoundError:
            raise ("{}".format(str(cwd)))

        except ValueError:
            raise ("{}".format(str(cwd)))<|MERGE_RESOLUTION|>--- conflicted
+++ resolved
@@ -108,7 +108,6 @@
     root = tree.getroot()
     clients = list()
 
-<<<<<<< HEAD
     if len(root.findall("ffcommittee")) > 0:
         ff_roots = root.findall("ffcommittee")
     else:
@@ -120,11 +119,7 @@
             ff_sockets.append(ff_socket)
 
     for s, ffsocket in enumerate(ff_sockets):
-        name = ffsocket.attrib["name"]
-=======
-    for s, ffsocket in enumerate(root.findall("ffsocket")):
         # name = ffsocket.attrib["name"]
->>>>>>> 6f6ff067
         ffsocket.attrib["mode"] = driver_info["socket_mode"]
 
         for element in ffsocket:
