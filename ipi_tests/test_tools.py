--- conflicted
+++ resolved
@@ -353,14 +353,10 @@
                             cmd += " {} {}".format(
                                 client[ll], ",".join(client[ll + 1 :][:])
                             )
-<<<<<<< HEAD
+
                 if debug:
                     print(" Client call command:", cmd)
-                driver.append(
-                    sp.Popen(cmd, cwd=(cwd), shell=True, stdout=sp.PIPE, stderr=sp.PIPE)
-=======
-
-                # print("client", client, "cmd:", cmd)
+
                 driver = sp.Popen(
                     cmd,
                     cwd=(cwd),
@@ -368,7 +364,6 @@
                     stdin=sp.DEVNULL,
                     stdout=sp.PIPE,
                     stderr=sp.PIPE,
->>>>>>> 4829856d
                 )
 
                 drivers.append(driver)
