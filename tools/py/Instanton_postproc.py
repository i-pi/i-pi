import numpy as np
import sys
import argparse
from ipi.utils.messages import verbosity, info

from ipi.engine.simulation import Simulation
from ipi.utils.units import unit_to_internal, Constants
from ipi.utils.instools import red2comp
from ipi.utils.hesstools import clean_hessian
from ipi.engine.motion.instanton import SpringMapper

""" Reads all the information needed from a i-pi RESTART file and compute the partition functions of the reactant, transition state (TS) or
instanton according to J. Phys. Chem. Lett. 7, 437(2016) (Instanton Rate calculations) or J. Chem. Phys. 134, 054109 (2011) (Tunneling Splitting)


Syntax:    python  Instanton_postproc.py  <checkpoint_file> -c <case> -t  <temperature (K)>  (-n <nbeads(full polymer)>) (-freq <freq_reactant.dat>)

Examples for rate calculation:
           python  Instanton_postproc.py   RESTART  -c  instanton    -t   300
           python  Instanton_postproc.py   RESTART  -c  reactant     -t   300            -n 50
           python  Instanton_postproc.py   RESTART  -c    TS         -t   300

Examples for splitting  calculation (2 steps):
         i)   python  Instanton_postproc.py   RESTART  -c  reactant   -t   10  -n 32 --->this generate the 'freq.dat' file
         ii)  python  Instanton_postproc.py   RESTART  -c  instanton  -t   10  -freq freq.dat



Type python Instanton_postproc.py -h for more information


Relies on the infrastructure of i-pi, so the ipi package should
be installed in the Python module directory, or the i-pi
main directory must be added to the PYTHONPATH environment variable.
"""

# Y. Litman, 2017.

# You can insert the i-pi path with the following lines.
# Uncomment them and adjust the ipi_path variable

# ipi_path='/home/litman/Yair/Instanton/I-PI-mc/i-pi-mc'

# if not (os.path.exists(ipi_path)):
#    print 'We can not find ipi in %s' %ipi_path
#    print 'Please correct the path'
#    sys.exit()
# sys.path.insert(0, ipi_path)


# np.set_printoptions(precision=6, suppress=True, threshold=np.nan)

# UNITS
K2au = unit_to_internal("temperature", "kelvin", 1.0)
kb = Constants.kb
hbar = Constants.hbar
eV2au = unit_to_internal("energy", "electronvolt", 1.0)
cal2au = unit_to_internal("energy", "cal/mol", 1.0)
cm2au = unit_to_internal("frequency", "hertz", 1.0) * 3e10

# INPUT
parser = argparse.ArgumentParser(
    description="""Post-processing routine in order to obtain different quantities from an instanton (or instanton related) calculation. These quantities can be used for the calculation of rates or tunneling splittings in the instanton approximation."""
)
parser.add_argument("input", help="Restart file")
parser.add_argument(
    "-c",
    "--case",
    default=False,
    help="Type of the calculation to analyse. Options: 'instanton', 'reactant' or 'TS'.",
)
parser.add_argument(
    "-t", "--temperature", type=float, default=0.0, help="Temperature in K."
)
parser.add_argument(
    "-asr",
    "--asr",
    default="poly",
    help="Removes the zero frequency vibrational modes depending on the symmerty of the system",
)
parser.add_argument(
    "-e", "--energy_shift", type=float, default=0.0, help="Zero of energy in eV"
)
parser.add_argument(
    "-f",
    "--filter",
    default=[],
    help="List of atoms indexes to filter (i.e. eliminate its componentes in the position,mass and hessian arrays. It is 0 based.",
    type=int,
    action="append",
)
parser.add_argument(
    "-n",
    "--nbeadsR",
    default=0,
    help="Number of beads (full polymer) to compute the approximate partition function (only reactant case)",
    type=int,
)
parser.add_argument(
    "-freq",
    "--freq_reac",
    default=None,
    help="List of frequencies of the minimum. Required for splitting calculation.",
)
parser.add_argument(
    "-q",
    "--quiet",
    default=False,
    action="store_true",
    help="Avoid the Qvib and Qrot calculation in the instanton case.",
)

args = parser.parse_args()
inputt = args.input
case = args.case
temp = args.temperature * K2au
asr = args.asr
V00 = args.energy_shift
filt = args.filter
nbeadsR = args.nbeadsR
input_freq = args.freq_reac
quiet = args.quiet
Verbosity = verbosity
Verbosity.level = "quiet"

if case not in list(["reactant", "TS", "instanton"]):
    raise ValueError(
        "We can not indentify the case. The valid cases are: 'reactant', 'TS' and 'instanton'"
    )
if args.temperature == 0.0:
    raise ValueError("The temperature must be specified.'")


# -----Some functions-----------------


def get_double(q0, nbeads0, natoms, h0):
    """Takes nbeads, positions and hessian (only the 'physcal part') of the half polymer and
       returns the equivalent for the full ringpolymer."""
    q = np.concatenate((q0, np.flipud(q0)), axis=0)
    nbeads = 2 * nbeads0
    ii = 3 * natoms
    iii = 3 * natoms * nbeads0

    h = np.zeros((iii * 2, iii * 2))
    h[0:iii, 0:iii] = h0

    # diagonal block
    for i in range(nbeads0):
        x = i * ii + iii
        y = ((nbeads0 - 1) - i) * ii
        h[x : x + ii, x : x + ii] = h0[y : y + ii, y : y + ii]

    return q, nbeads, h


def spring_pot(nbeads, q, omega2, m3):
    e = 0.0
    for i in range(nbeads - 1):
        dq = q[i + 1, :] - q[i, :]
        e += omega2 * 0.5 * np.dot(m3[0] * dq, dq)
    return e


def Filter(pos, h, natoms, m, m3, filt):
    filt3 = []
    for i in filt:
        filt3.append(3 * i)
        filt3.append(3 * i + 1)
        filt3.append(3 * i + 2)
    pos = np.delete(pos, filt3, axis=1)
    aux = np.delete(h, filt3, axis=1)
    h = np.delete(aux, filt3, axis=0)
    m = np.delete(m, filt, axis=0)
    m3 = np.delete(m3, filt3, axis=1)
    natoms = natoms - len(filt)
    return pos, h, natoms, m, m3


# def get_rp_freq(w0,nbeads,temp,asr=None,mode='rate',nzero=0):


def get_rp_freq(w0, nbeads, temp, mode="rate"):
    """ Compute the ring polymer frequencies for multidimensional harmonic potential
        defined by the frequencies w0. """
    hbar = 1.0
    kb = 1
    betaP = 1 / (kb * nbeads * temp)
    factor = betaP * hbar
    w = 0.0
    ww = []

    if np.amin(w0) < 0.0:
        print("@get_rp_freq: We have a negative frequency, something is going wrong.")
        sys.exit()

    if mode == "rate":

        # for i in range(nzero):
        #    for k in range(1, nbeads):
        #        w += np.log(factor*np.sqrt(4./(betaP*hbar)**2 * np.sin(np.absolute(k)*np.pi/nbeads)**2))
        #        # Yes, for each K w is nbeads

        for n in range(w0.size):
            for k in range(nbeads):
                if w0[n] == 0 and k == 0:
                    continue
                w += np.log(
                    factor
                    * np.sqrt(
                        4.0
                        / (betaP * hbar) ** 2
                        * np.sin(np.absolute(k) * np.pi / nbeads) ** 2
                        + w0[n]
                    )
                )
                # note the w0 is the eigenvalue ( the square of the frequency )
        return w

    elif mode == "splitting":
        for n in range(w0.size):
            for k in range(nbeads):
                # note the w0 is the eigenvalue ( the square of the frequency )
                ww = np.append(
                    ww,
                    np.sqrt(
                        4.0
                        / (betaP * hbar) ** 2
                        * np.sin((k + 1) * np.pi / (2 * nbeads + 2)) ** 2
                        + w0[n]
                    ),
                )
        return np.array(ww)
    else:
        print("We can't indentify the mode")
        sys.exit()


# -----END of some functions-----------------

# -----READ---------------------------------
print(
    ("\nWe are ready to start. Reading {} ... (This can take a while)".format(inputt))
)

simulation = Simulation.load_from_xml(
    inputt, custom_verbosity="quiet", request_banner=False, read_only=True
)
# xmlrestart = xml_parse_file(open(inputt))
# input_simulation = isimulation.InputSimulation()
# input_simulation.parse(xmlrestart.fields[0][1])
# simulation = input_simulation.fetch()
# simulation.bind(read_only=True)


beads = simulation.syslist[0].motion.beads.copy()
m = simulation.syslist[0].motion.beads.m.copy()
nbeads = simulation.syslist[0].motion.beads.nbeads
natoms = simulation.syslist[0].motion.beads.natoms

if case == "reactant":
    if nbeadsR == 0:
        print(
            "We have to specify number of beads for computing the partition function in the reactant case"
        )
        sys.exit()

if case != "instanton" and nbeads > 1:
    print(("Incompatibility between case and nbeads in {}.".format(inputt)))
    print(("case {} , beads {}".format(case, nbeads)))
    sys.exit()


# Depending the case we read from the restart file different things:
if case == "reactant":
    dynmat = simulation.syslist[0].motion.dynmatrix.copy()

    ism = beads.m3 ** (0.5)
    ismm = np.outer(ism, ism)
    h = np.multiply(dynmat, ismm)
    pos = beads.q
    m3 = beads.m3
    if len(filt) > 0:
        pos, h, natoms, m, m3 = Filter(pos, h, natoms, m, beads.m3, filt)

elif case == "TS":
    pos = beads.q
    h = simulation.syslist[0].motion.hessian.copy()
    m3 = beads.m3
    pots = simulation.syslist[0].motion.old_u
    V0 = simulation.syslist[0].motion.energy_shift

    if V00 != 0.0:
        print("Overwriting energy shift with the provided values")
        V0 = V00 * eV2au
elif case == "instanton":

    hessian = simulation.syslist[0].motion.optarrays["hessian"].copy()
    mode = simulation.syslist[0].motion.options["mode"]
    temp2 = simulation.syslist[0].ensemble.temp
    pots = simulation.syslist[0].motion.optarrays["old_u"]
    grads = -simulation.syslist[0].motion.optarrays["old_f"]
    V0 = simulation.syslist[0].motion.optarrays["energy_shift"]

    if V00 != 0.0:
        print("Overwriting energy shift with the provided values")
        V0 = V00 * eV2au

    if np.absolute(temp - temp2) / K2au > 2:
        print(
            "\n Mismatch between provided temperature and temperature in the calculation"
        )
        sys.exit()

    if mode == "rate":
        h0 = red2comp(hessian, nbeads, natoms)
        pos, nbeads, hessian2 = get_double(beads.q, nbeads, natoms, h0)
        hessian = hessian2
        m3 = np.concatenate((beads.m3, beads.m3), axis=0)
        omega2 = (temp * nbeads * kb / hbar) ** 2
        if not quiet:
            spring = SpringMapper.spring_hessian(
                natoms, nbeads, beads.m3[0], omega2, mode="full"
            )
            h = np.add(hessian, spring)
    elif mode == "splitting":
        if input_freq is None:
            print(
                'Please provide a name of the file containing the list of the frequencies for the minimum using "-freq" flag'
            )
            print(" You can generate that file using this script in the case reactant.")
            sys.exit()

        print(("Our linear polymer has  {}".format(nbeads)))
        pos = beads.q
        m3 = beads.m3
        omega2 = (temp * nbeads * kb / hbar) ** 2
        # spring  = SpringMapper.spring_hessian(natoms,nbeads,beads.m3[0],omega2,mode='half')
        if not quiet:
            h0 = red2comp(hessian, nbeads, natoms)
            spring = SpringMapper.spring_hessian(
                natoms, nbeads, beads.m3[0], omega2, mode="splitting"
            )
            h = np.add(h0, spring)
            if asr != "none":
                print(
                    "We are changing asr to none since we consider a fixed ended linear polimer for the post-processing"
                )
                asr = "none"
    else:
        print("We can not recognize the mode. STOP HERE")
        sys.exit()

# ----------------------------------------------------------START----------------------------------------------
beta = 1.0 / (kb * temp)
betaP = 1.0 / (kb * (nbeads) * temp)

print(("\nTemperature: {} K".format(temp / K2au)))
print(("NBEADS: {}".format(nbeads)))
print(("atoms:  {}".format(natoms)))
print(("ASR:    {}".format(asr)))
print(("1/(betaP*hbar) = {:8.5f}".format((1 / (betaP * hbar)))))

if not quiet:
    print("Diagonalization ... \n\n")
    d, w, detI = clean_hessian(h, pos, natoms, nbeads, m, m3, asr, mofi=True)
    print("Final lowest 10 frequencies (cm^-1)")
    d10 = np.array2string(
        np.sign(d[0:10]) * np.absolute(d[0:10]) ** 0.5 / cm2au,
        precision=2,
        max_line_width=100,
        formatter={"float_kind": lambda x: "%.2f" % x},
    )
    print(("{}".format(d10)))

if case == "reactant":
    Qtras = ((np.sum(m)) / (2 * np.pi * beta * hbar ** 2)) ** 1.5

    if asr == "poly":
        Qrot = (8 * np.pi * detI / ((hbar) ** 6 * (beta) ** 3)) ** 0.5
    else:
        Qrot = 1.0

    outfile = open("freq.dat", "w")
    if asr == "poly":
        nzeros = 6
    elif asr == "crystal":
        nzeros = 3
    else:
        nzeros = 0
    aux = np.zeros(nzeros)
    dd = np.concatenate((aux, d))
    np.savetxt(outfile, dd.reshape(1, dd.size))
    outfile.close()

    # logQvib    = -np.sum( np.log( 2*np.sinh( (beta*hbar*np.sqrt(d)/2.0) )  ))   #Limit n->inf
    logQvib_rp = -get_rp_freq(d, nbeadsR, temp)

    print(("\nWe are done. Reactants. Nbeads {}".format(nbeadsR)))
    print(("{:14s} | {:8s} | {:8s}".format("Qtras(bohr^-3)", "Qrot", "logQvib_rp")))
    print(("{:14.3f} | {:8.3f} |{:8.3f}\n".format(Qtras, Qrot, logQvib_rp)))
    print("A file with the frequencies in atomic units was generated\n")

elif case == "TS":
    Qtras = ((np.sum(m)) / (2 * np.pi * beta * hbar ** 2)) ** 1.5

    if asr == "poly":
        Qrot = (8 * np.pi * detI / ((hbar) ** 6 * (beta) ** 3)) ** 0.5
    else:
        Qrot = 1.0

    logQvib = -np.sum(
        np.log(2 * np.sinh((beta * hbar * np.sqrt(np.delete(d, 0)) / 2.0)))
    )

    U = pots.sum() - V0

    print("\nWe are done. TS")
    print(("Partition functions at {} K".format(temp / K2au)))
    print(("\nQtras: {}".format(Qtras)))
    print(("Qrot: {}".format(Qrot)))
    print(("logQvib: {}".format(logQvib)))
    print(
        (
            "Potential energy at TS:  {} eV, V/kBT {}\n".format(
                U / eV2au, U / (kb * temp)
            )
        )
    )

elif case == "instanton":

    if mode == "rate":
        Qtras = ((np.sum(m)) / (2 * np.pi * beta * hbar ** 2)) ** 1.5

        if asr == "poly" and not quiet:
            Qrot = (8 * np.pi * detI / ((hbar) ** 6 * (betaP) ** 3)) ** 0.5 / (
                nbeads
            ) ** 3
        else:
            Qrot = 1.0

        if not quiet:
            print(
                (
                    "Deleted frequency: {:8.3f} cm^-1".format(
                        (np.sign(d[1]) * np.absolute(d[1]) ** 0.5 / cm2au)
                    )
                )
            )
            if asr != "poly":
                print("WARNING asr != poly")
                print("First 10 eigenvalues")
                print(
                    (
                        "{}".format(
                            np.sign(d[0:10]) * np.absolute(d[0:10]) ** 0.5 / cm2au
                        )
                    )
                )
                print(
                    "Please check that this you don't have any unwanted zero frequency"
                )
            logQvib = (
                -np.sum(np.log(betaP * hbar * np.sqrt(np.absolute(np.delete(d, 1)))))
                + 6 * np.log(nbeads)
                + np.log(nbeads)
            )
        else:
            logQvib = 0.0

        BN = 2 * np.sum(beads.m3[1:, :] * (beads.q[1:, :] - beads.q[:-1, :]) ** 2)
        factor = 1.0000  # default
        action1 = (2 * pots.sum() * factor - nbeads * V0) * 1.0 / (temp * nbeads * kb)
        action2 = spring_pot(nbeads, pos, omega2, m3) / (temp * nbeads * kb)

        print(
            (
                "\nWe are done. Instanton rate. Nbeads {} (diff only {})".format(
                    nbeads, nbeads / 2
                )
            )
        )
        print(
            (
                "   {:8s} {:8s}  | {:11s} | {:11s} | {:11s} | {:8s} ( {:8s},{:8s} ) |".format(
                    "BN",
                    "(BN*N)",
                    "Qt(bohr^-3)",
                    "Qrot",
                    "log(Qvib*N)",
                    "S/hbar",
                    "S1/hbar",
                    "S2/hbar",
                )
            )
        )
        print(
            (
                "{:8.3f} ( {:8.3f} ) | {:11.3f} | {:11.3f} | {:11.3f} | {:8.3f} ( {:8.3f} {:8.3f} ) |".format(
                    BN,
                    BN * nbeads,
                    Qtras,
                    Qrot,
                    logQvib,
                    (action1 + action2),
                    action1,
                    action2,
                )
            )
        )
        print("\n\n")

    elif mode == "splitting":

        out = open(input_freq, "r")
        d_min = np.zeros(natoms * 3)
        aux = out.readline().split()
        if len(aux) != (natoms * 3):
<<<<<<< HEAD
            print('We are expecting {} frequencies.'.format((natoms * 3 - 6)))
            print('instead we have read  {}'.format(len(aux)))
            sys.exit()
=======
            print(("We are expecting {} frequencies.".format((natoms * 3 - 6))))
            print(("instead we have read  {}".format(len(aux))))
>>>>>>> aa0a1fad
        for i in range((natoms * 3)):
            d_min[i] = float(aux[i])
        d_min = d_min.reshape((natoms * 3))
        out.close()
        ww = get_rp_freq(d_min, nbeads, temp, mode="splitting")
        react = np.sum(np.log(ww))

        action1 = (pots.sum() - nbeads * V0) * 1 / (temp * nbeads * kb)
        action2 = spring_pot(nbeads, pos, omega2, m3) / (temp * nbeads * kb)
        action = action1 + action2
        if action / hbar > 5.0:
            print(
                "WARNING, S/h seems to big. Probably a proper energy shift is missing."
            )

        BN = np.sum(beads.m3[1:, :] * (beads.q[1:, :] - beads.q[:-1, :]) ** 2)

        if not quiet:
            inst = np.sum(np.log(np.sqrt(np.absolute(np.delete(d, [1])))))
            phi = np.exp(inst - react)
        else:
            phi = 1

        tetaphi = (
            betaP * hbar * np.sqrt(action / (2 * hbar * np.pi)) * np.exp(-action / hbar)
        )
        teta = tetaphi / phi
        h = -teta / betaP
        # cm2au= (2 * np.pi * 3e10 * 2.4188843e-17)

<<<<<<< HEAD
        print('\n\nWe are done')
        print('Nbeads {}, betaP {} a.u.,hbar {} a.u'.format(nbeads, betaP, hbar))
        print('')
        print('V0  {} eV ( {} Kcal/mol) '.format(V0 / eV2au, V0 / cal2au / 1000))
        print('S1/hbar {} ,S2/hbar {} ,S/hbar {}'.format(action1 / hbar, action2 / hbar, action / hbar))
        print('BN {} a.u.'.format(BN))
        print('BN/(hbar^2 * betaN)  {}  (should be same as S/hbar) '.format((BN / ((hbar**2) * betaP))))
        print('')
=======
        print("\n\nWe are done")
        print("Nbeads {}, betaP {} a.u.,hbar {} a.u".format(nbeads, betaP, hbar))
        print("")
        print("V0  {} eV ( {} Kcal/mol) ".format(V0 / eV2au, V0 / cal2au / 1000))
        print(
            "S1/hbar {} ,S2/hbar {} ,S/hbar {}".format(
                action1 / hbar, action2 / hbar, action / hbar
            )
        )
        print("BN {} a.u.".format(BN))
        print(
            "BN/(hbar^2 * betaN)  {}  (should be same as S/hbar) ".format(
                (BN / ((hbar ** 2) * betaP))
            )
        )
        print("")
>>>>>>> aa0a1fad
        if quiet:
            print("phi is not computed because you specified the quiet option")
            print(
                ("We can provied only Tetaphi which value is {} a.u. ".format(tetaphi))
            )
        else:
<<<<<<< HEAD
            print('phi {} a.u.   Teta {} a.u. '.format(phi, tetaphi / phi))
            print('Tunnelling splitting matrix element (h)  {} a.u ({} cm^-1)'.format(h, h / cm2au))
=======
            print(("phi {} a.u.   Teta {} a.u. ".format(phi, tetaphi / phi)))
            print(
                "Tunnelling splitting matrix element (h)  {} a.u ({} cm^-1)".format(
                    h, h / cm2au
                )
            )
>>>>>>> aa0a1fad
    else:
        print("We can not recongnize the mode.")
        sys.exit()

info("\n\n", Verbosity.medium)
info(
    "Remember that the output obtained from this script simply gives you components that you can use in order to calculate a rate or a tunneling splitting in the instanton approximation.",
    verbosity.medium,
)
info(
    "Use, for example, the references below in order to obtain final desired results.",
    verbosity.medium,
)
info("Instanton Rate: J. Phys. Chem. Lett.  7, 4374(2016)", verbosity.medium)
info("Tunneling Splitting: J. Chem. Phys. 134, 054109 (2011)", verbosity.medium)
info("\n\n", verbosity.medium)
sys.exit(0)<|MERGE_RESOLUTION|>--- conflicted
+++ resolved
@@ -1,13 +1,9 @@
 import numpy as np
 import sys
+import os
+import math
 import argparse
 from ipi.utils.messages import verbosity, info
-
-from ipi.engine.simulation import Simulation
-from ipi.utils.units import unit_to_internal, Constants
-from ipi.utils.instools import red2comp
-from ipi.utils.hesstools import clean_hessian
-from ipi.engine.motion.instanton import SpringMapper
 
 """ Reads all the information needed from a i-pi RESTART file and compute the partition functions of the reactant, transition state (TS) or
 instanton according to J. Phys. Chem. Lett. 7, 437(2016) (Instanton Rate calculations) or J. Chem. Phys. 134, 054109 (2011) (Tunneling Splitting)
@@ -47,6 +43,11 @@
 #    sys.exit()
 # sys.path.insert(0, ipi_path)
 
+from ipi.engine.simulation import Simulation
+from ipi.utils.units import unit_to_internal, unit_to_user, Constants, Elements
+from ipi.utils.instools import red2comp
+from ipi.utils.hesstools import clean_hessian
+from ipi.engine.motion.instanton import SpringMapper
 
 # np.set_printoptions(precision=6, suppress=True, threshold=np.nan)
 
@@ -59,56 +60,16 @@
 cm2au = unit_to_internal("frequency", "hertz", 1.0) * 3e10
 
 # INPUT
-parser = argparse.ArgumentParser(
-    description="""Post-processing routine in order to obtain different quantities from an instanton (or instanton related) calculation. These quantities can be used for the calculation of rates or tunneling splittings in the instanton approximation."""
-)
-parser.add_argument("input", help="Restart file")
-parser.add_argument(
-    "-c",
-    "--case",
-    default=False,
-    help="Type of the calculation to analyse. Options: 'instanton', 'reactant' or 'TS'.",
-)
-parser.add_argument(
-    "-t", "--temperature", type=float, default=0.0, help="Temperature in K."
-)
-parser.add_argument(
-    "-asr",
-    "--asr",
-    default="poly",
-    help="Removes the zero frequency vibrational modes depending on the symmerty of the system",
-)
-parser.add_argument(
-    "-e", "--energy_shift", type=float, default=0.0, help="Zero of energy in eV"
-)
-parser.add_argument(
-    "-f",
-    "--filter",
-    default=[],
-    help="List of atoms indexes to filter (i.e. eliminate its componentes in the position,mass and hessian arrays. It is 0 based.",
-    type=int,
-    action="append",
-)
-parser.add_argument(
-    "-n",
-    "--nbeadsR",
-    default=0,
-    help="Number of beads (full polymer) to compute the approximate partition function (only reactant case)",
-    type=int,
-)
-parser.add_argument(
-    "-freq",
-    "--freq_reac",
-    default=None,
-    help="List of frequencies of the minimum. Required for splitting calculation.",
-)
-parser.add_argument(
-    "-q",
-    "--quiet",
-    default=False,
-    action="store_true",
-    help="Avoid the Qvib and Qrot calculation in the instanton case.",
-)
+parser = argparse.ArgumentParser(description="""Post-processing routine in order to obtain different quantities from an instanton (or instanton related) calculation. These quantities can be used for the calculation of rates or tunneling splittings in the instanton approximation.""")
+parser.add_argument('input', help="Restart file")
+parser.add_argument('-c', '--case', default=False, help="Type of the calculation to analyse. Options: 'instanton', 'reactant' or 'TS'.")
+parser.add_argument('-t', '--temperature', type=float, default=0.0, help="Temperature in K.")
+parser.add_argument('-asr', '--asr', default='poly', help="Removes the zero frequency vibrational modes depending on the symmerty of the system")
+parser.add_argument('-e', '--energy_shift', type=float, default=0.0, help="Zero of energy in eV")
+parser.add_argument('-f', '--filter', default=[], help='List of atoms indexes to filter (i.e. eliminate its componentes in the position,mass and hessian arrays. It is 0 based.', type=int, action='append')
+parser.add_argument('-n', '--nbeadsR', default=0, help='Number of beads (full polymer) to compute the approximate partition function (only reactant case)', type=int)
+parser.add_argument('-freq', '--freq_reac', default=None, help="List of frequencies of the minimum. Required for splitting calculation.")
+parser.add_argument('-q', '--quiet', default=False, action='store_true', help="Avoid the Qvib and Qrot calculation in the instanton case.")
 
 args = parser.parse_args()
 inputt = args.input
@@ -205,15 +166,7 @@
             for k in range(nbeads):
                 if w0[n] == 0 and k == 0:
                     continue
-                w += np.log(
-                    factor
-                    * np.sqrt(
-                        4.0
-                        / (betaP * hbar) ** 2
-                        * np.sin(np.absolute(k) * np.pi / nbeads) ** 2
-                        + w0[n]
-                    )
-                )
+                w += np.log(factor * np.sqrt(4. / (betaP * hbar)**2 * np.sin(np.absolute(k) * np.pi / nbeads)**2 + w0[n]))
                 # note the w0 is the eigenvalue ( the square of the frequency )
         return w
 
@@ -221,15 +174,7 @@
         for n in range(w0.size):
             for k in range(nbeads):
                 # note the w0 is the eigenvalue ( the square of the frequency )
-                ww = np.append(
-                    ww,
-                    np.sqrt(
-                        4.0
-                        / (betaP * hbar) ** 2
-                        * np.sin((k + 1) * np.pi / (2 * nbeads + 2)) ** 2
-                        + w0[n]
-                    ),
-                )
+                ww = np.append(ww, np.sqrt(4. / (betaP * hbar)**2 * np.sin((k + 1) * np.pi / (2 * nbeads + 2))**2 + w0[n]))
         return np.array(ww)
     else:
         print("We can't indentify the mode")
@@ -239,9 +184,7 @@
 # -----END of some functions-----------------
 
 # -----READ---------------------------------
-print(
-    ("\nWe are ready to start. Reading {} ... (This can take a while)".format(inputt))
-)
+print('\nWe are ready to start. Reading {} ... (This can take a while)'.format(inputt))
 
 simulation = Simulation.load_from_xml(
     inputt, custom_verbosity="quiet", request_banner=False, read_only=True
@@ -517,14 +460,8 @@
         d_min = np.zeros(natoms * 3)
         aux = out.readline().split()
         if len(aux) != (natoms * 3):
-<<<<<<< HEAD
-            print('We are expecting {} frequencies.'.format((natoms * 3 - 6)))
-            print('instead we have read  {}'.format(len(aux)))
-            sys.exit()
-=======
             print(("We are expecting {} frequencies.".format((natoms * 3 - 6))))
             print(("instead we have read  {}".format(len(aux))))
->>>>>>> aa0a1fad
         for i in range((natoms * 3)):
             d_min[i] = float(aux[i])
         d_min = d_min.reshape((natoms * 3))
@@ -555,16 +492,6 @@
         h = -teta / betaP
         # cm2au= (2 * np.pi * 3e10 * 2.4188843e-17)
 
-<<<<<<< HEAD
-        print('\n\nWe are done')
-        print('Nbeads {}, betaP {} a.u.,hbar {} a.u'.format(nbeads, betaP, hbar))
-        print('')
-        print('V0  {} eV ( {} Kcal/mol) '.format(V0 / eV2au, V0 / cal2au / 1000))
-        print('S1/hbar {} ,S2/hbar {} ,S/hbar {}'.format(action1 / hbar, action2 / hbar, action / hbar))
-        print('BN {} a.u.'.format(BN))
-        print('BN/(hbar^2 * betaN)  {}  (should be same as S/hbar) '.format((BN / ((hbar**2) * betaP))))
-        print('')
-=======
         print("\n\nWe are done")
         print("Nbeads {}, betaP {} a.u.,hbar {} a.u".format(nbeads, betaP, hbar))
         print("")
@@ -581,24 +508,18 @@
             )
         )
         print("")
->>>>>>> aa0a1fad
         if quiet:
             print("phi is not computed because you specified the quiet option")
             print(
                 ("We can provied only Tetaphi which value is {} a.u. ".format(tetaphi))
             )
         else:
-<<<<<<< HEAD
-            print('phi {} a.u.   Teta {} a.u. '.format(phi, tetaphi / phi))
-            print('Tunnelling splitting matrix element (h)  {} a.u ({} cm^-1)'.format(h, h / cm2au))
-=======
             print(("phi {} a.u.   Teta {} a.u. ".format(phi, tetaphi / phi)))
             print(
                 "Tunnelling splitting matrix element (h)  {} a.u ({} cm^-1)".format(
                     h, h / cm2au
                 )
             )
->>>>>>> aa0a1fad
     else:
         print("We can not recongnize the mode.")
         sys.exit()
