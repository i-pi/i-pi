<<<<<<< HEAD
"""Interface with PET to run machine learning potentials"""
=======
"""Interface with [PET](https://github.com/serfg/pet) models to run machine learning potentials"""
>>>>>>> bed969ea

import sys
import numpy as np
from .dummy import Dummy_driver

from ipi.utils.units import unit_to_internal, unit_to_user
from ipi.utils.messages import warning

try:
    from pet import SingleStructCalculator as PETCalc

    try:
        from ase.io import read
    except ImportError:
        warning("The PET driver has an ASE dependency")
        raise
except ImportError:
    warning("Could not find or import the PET module")
    PETCalc = None

__DRIVER_NAME__ = "pet"
__DRIVER_CLASS__ = "PET_driver"


class PET_driver(Dummy_driver):
    def __init__(self, args=None, verbose=False):
        self.error_msg = """
The PET driver requires specification of a .json model file fitted with 
the PET tools, and a template file that describes the chemical makeup of 
the structure. 

Example: python driver.py -m pet -u -o model.json,template.xyz
"""

        super().__init__(args, verbose)

        if PETCalc is None:
            raise ImportError("Couldn't load PET bindings")

    def check_arguments(self):
        """Check the arguments required to run the driver

        This loads the potential and atoms template in PET
        """
        try:
            arglist = self.args.split(",")
        except ValueError:
            sys.exit(self.error_msg)

        if len(arglist) == 2:
            self.model_path = arglist[0]
            self.template = arglist[1]
        else:
            sys.exit(self.error_msg)

        self.template_ase = read(self.template)
        self.template_ase.arrays["forces"] = np.zeros_like(self.template_ase.positions)
        self.pet_calc = PETCalc(
            self.model_path,
            default_hypers_path=self.model_path + "/default_hypers.yaml",
        )

    def __call__(self, cell, pos):
        """Get energies, forces, and stresses from the PET model
        This routine assumes that the client will take positions
        in angstrom, and return energies in electronvolt, and forces
        in ev/ang.
        """

        pos_pet = unit_to_user("length", "angstrom", pos)
        # PET expects ASE-format, cell-vectors-as-rows
        cell_pet = unit_to_user("length", "angstrom", cell.T)
        # applies the cell and positions to the template
        pet_structure = self.template_ase.copy()
        pet_structure.positions = pos_pet
        pet_structure.cell = cell_pet

        # Do the actual calculation
        pot, force = self.pet_calc.forward(pet_structure)
        pot_ipi = np.asarray(
            unit_to_internal("energy", "electronvolt", pot), np.float64
        )
        force_ipi = np.asarray(unit_to_internal("force", "ev/ang", force), np.float64)
        # PET does not yet compute stress
        vir_pet = 0 * np.eye(3)
        vir_ipi = unit_to_internal("energy", "electronvolt", vir_pet.T)
        extras = ""
        return pot_ipi, force_ipi, vir_ipi, extras<|MERGE_RESOLUTION|>--- conflicted
+++ resolved
@@ -1,8 +1,4 @@
-<<<<<<< HEAD
-"""Interface with PET to run machine learning potentials"""
-=======
 """Interface with [PET](https://github.com/serfg/pet) models to run machine learning potentials"""
->>>>>>> bed969ea
 
 import sys
 import numpy as np
