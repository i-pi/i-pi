--- conflicted
+++ resolved
@@ -186,17 +186,9 @@
 
         if not self.non_conservative:
             positions.requires_grad_(True)
-<<<<<<< HEAD
             # this is to compute the virial (which is related to the derivative with
             # respect to the strain)
             strain = torch.eye(3, requires_grad=True, dtype=self._dtype)
-=======
-            # this is to compute the virial (which is minus the derivative of the energy
-            # with respect to the strain)
-            strain = torch.eye(
-                3, requires_grad=True, device=self.device, dtype=self._dtype
-            )
->>>>>>> a3f5312f
             positions = positions @ strain
             cell = cell @ strain
 
