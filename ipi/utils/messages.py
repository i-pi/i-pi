"""Classes to print info, warnings and errors to standard output during the simulation."""

# This file is part of i-PI.
# i-PI Copyright (C) 2014-2015 i-PI developers
# See the "licenses" directory for full license information.


import traceback
import sys
<<<<<<< HEAD
import os
import time
=======
from ipi import __version__
>>>>>>> 087fcf64

__all__ = [
    "Verbosity",
    "verbosity",
    "banner",
    "info",
    "warning",
    "get_identification_info",
]


VERB_QUIET = 0
VERB_LOW = 1
VERB_MEDIUM = 2
VERB_HIGH = 3
VERB_DEBUG = 4
VERB_TRACE = 5


class Verbosity(object):
    """Class used to determine what to print to standard output.

    Attributes:
        level: Determines what level of output to print.
    """

    lock = False
    level = VERB_LOW

    def __getattr__(self, name):
        """Determines whether a certain verbosity level is
        less than or greater than the stored value.

        Used to decide whether or not a certain info or warning string
        should be output.

        Args:
            name: The verbosity level at which the info/warning string
                will be output.
        """

        if name == "quiet":
            return self.level >= VERB_QUIET
        elif name == "low":
            return self.level >= VERB_LOW
        elif name == "medium":
            return self.level >= VERB_MEDIUM
        elif name == "high":
            return self.level >= VERB_HIGH
        elif name == "debug":
            return self.level >= VERB_DEBUG
        elif name == "trace":
            return self.level >= VERB_TRACE
        else:
            return super(Verbosity, self).__getattr__(name)

    def __setattr__(self, name, value):
        """Sets the verbosity level

        Args:
            name: The name of what to set. Should always be 'level'.
            value: The value to set the verbosity to.

        Raises:
            ValueError: Raised if either the name or the level is not
                a valid option.
        """

        if name == "level":
            if self.lock:
                # do not set the verbosity level if this is locked
                return
            if value == "quiet":
                level = VERB_QUIET
            elif value == "low":
                level = VERB_LOW
            elif value == "medium":
                level = VERB_MEDIUM
            elif value == "high":
                level = VERB_HIGH
            elif value == "debug":
                level = VERB_DEBUG
            elif value == "trace":
                level = VERB_TRACE
            else:
                raise ValueError(
                    "Invalid verbosity level " + str(value) + " specified."
                )
            super(Verbosity, self).__setattr__("level", level)
        else:
            super(Verbosity, self).__setattr__(name, value)


verbosity = Verbosity()


def get_git_info():
    """
    Retrieves information about the current Git repository, including the branch name,
    last commit hash, and remote URL.

    Returns:
        dict: A dictionary containing:
            - 'branch_name' (str): The current branch name or 'DETACHED' if in a detached HEAD state.
              Defaults to 'unknown' if parsing fails.
            - 'last_commit' (str): The hash of the last commit on the current branch. Defaults to
              'unknown' if the commit cannot be determined.
            - 'remote_url' (str): The URL of the remote repository. Defaults to 'unknown' if not found.

        None: If the Git directory is not found or if required information cannot be retrieved.
    """

    base_path = os.path.abspath(os.path.join(__file__, "..", "..", "..")) + "/"
    git_dir = os.path.join(base_path, ".git")
    if not os.path.isdir(git_dir):
        return None

    def read_git_file(filepath):
        """Reads and returns the content of a Git-related file."""
        try:
            with open(filepath, "r") as file:
                return file.read().strip()
        except FileNotFoundError:
            return None

    # Read HEAD to get the current branch or commit hash
    head_content = read_git_file(os.path.join(git_dir, "HEAD"))
    if not head_content:
        return None

    branch_name = "unknown"
    last_commit = "unknown"
    remote_url = "unknown"

    # Parse the current branch name
    try:
        if head_content.startswith("ref:"):
            ref_path = os.path.join(git_dir, head_content.split(" ")[1])
            branch_name = os.path.basename(ref_path)
            last_commit = read_git_file(ref_path)
        else:
            # Detached HEAD state
            branch_name = "DETACHED"
            last_commit = head_content
    except:
        pass

    try:
        # Get remote URL from the config file
        config_path = os.path.join(git_dir, "config")
        # remote_url = None
        if os.path.exists(config_path):
            with open(config_path, "r") as config_file:
                for line in config_file:
                    if line.strip().startswith("url ="):
                        remote_url = line.split("=")[1].strip()
                        break
    except:
        pass

    from ipi import __version__

    return {
        "version": __version__,
        "branch_name": branch_name,
        "last_commit": last_commit,
        "remote_url": remote_url,
    }


def get_system_info():
    """
    Collects and returns basic system information including the current working directory,
    the machine's hostname, and the current date and time.

    Returns:
        dict: A dictionary containing:
            - 'current_folder' (str): The current working directory path.
            - 'working_directory' (str): The hostname of the machine, read from '/etc/hostname'.
              If the file is not found, returns 'Unknown'.
            - 'datetime' (str): The current date and time formatted as 'YYYY-MM-DD HH:MM:SS'.
    """

    # Get the current working directory
    working_directory = os.getcwd()

    # Get the machine name (hostname)
    try:
        with open("/etc/hostname", "r") as file:
            machine_name = file.read().strip()
    except FileNotFoundError:
        machine_name = "Unknown"  # Fallback in case the file is not found

    # Get the current time as a struct_time object
    current_time = time.localtime()
    # Format the time in a human-readable way
    datetime = time.strftime("%Y-%m-%d %H:%M:%S", current_time)

    # Return the collected information as a dictionary
    return {
        "machine_name": machine_name,
        "working_directory": working_directory,
        "datetime": datetime,
    }


def get_identification_info():
    """
    Collects and formats both Git and system information into a human-readable string.

    This function retrieves information from the Git repository and the system where
    it is executed. It formats the gathered data into a structured, readable string
    with appropriate headings and labels, which can be used for logging or documentation.

    Returns
    -------
    str
        A formatted string that includes Git information (e.g., remote URL, branch name,
        last commit details) and system information (e.g., current folder, machine name).
        If any information cannot be retrieved, the output will include an appropriate
        message indicating that.
    """

    # Retrieve Git information using a helper function
    git_info = get_git_info()

    # Retrieve system information using another helper function
    system_info = get_system_info()

    # Initialize the string that will hold all formatted information
    info_string = ""

    # Format and add Git information if it is successfully retrieved
    if git_info:
        info_string += "# Git information:\n"
        info_string += f"#    i-PI version: {git_info['version']}\n"
        info_string += f"#      Remote URL: {git_info['remote_url']:<24}\n"
        info_string += f"#          Branch: {git_info['branch_name']:<24}\n"
        info_string += f"#     Last Commit: {git_info['last_commit']:<24}\n"
    else:
        # Inform the user if Git information could not be retrieved
        info_string += "# Unable to retrieve Git information.\n"

    # Add a separator line for clarity between Git and system information
    info_string += "#\n"

    # Format and add system information if it is successfully retrieved
    if system_info:
        info_string += "# Simulation information:\n"
        info_string += f"#           Machine Name: {system_info['machine_name']}\n"
        info_string += f"#      Working Directory: {system_info['working_directory']}\n"
        info_string += f"#          Date and Time: {system_info['datetime']}\n"
    else:
        # Inform the user if system information could not be retrieved
        info_string += "# Unable to retrieve simulation information.\n"

    # Return the final formatted string
    return info_string


def banner():
    """Prints out a banner."""

    print(
        rf"""
 ____       ____       ____       ____
/    \     /    \     /    \     /    \
|  #################################  |
\__#_/     \____/     \____/     \_#__/
   #    _        _______  _____    #
   #   (_)      |_   __ \|_   _|   #      -*-   v {__version__}  -*-
   #   __  ______ | |__) | | |     #
   Y  [  ||______||  ___/  | |     #      A Universal Force Engine
  0 0  | |       _| |_    _| |_    #
   #  [___]     |_____|  |_____|   #
 __#_       ____       ____       _#__
/  # \     /    \     /    \     / #  \
|  #################################  |
\____/     \____/     \____/     \____/

    """
    )

    info_string = get_identification_info()
    print(info_string)


def info(text="", show=True):
    """Prints a message.

    Args:
        text: The text of the information message.
        show: A boolean describing whether or not the message should be
            printed.
    """

    if not show:
        return
    print(text)


def warning(text="", show=True):
    """Prints a warning message.

    Same as info, but with a "!W!" prefix and optionally printing a stack trace.

    Args:
        text: The text of the information message.
        show: A boolean describing whether or not the message should be
            printed.
    """

    if not show:
        return
    if verbosity.trace:
        traceback.print_stack(file=sys.stdout)
    print((" !W! " + text))<|MERGE_RESOLUTION|>--- conflicted
+++ resolved
@@ -7,12 +7,9 @@
 
 import traceback
 import sys
-<<<<<<< HEAD
 import os
 import time
-=======
 from ipi import __version__
->>>>>>> 087fcf64
 
 __all__ = [
     "Verbosity",
@@ -173,8 +170,6 @@
     except:
         pass
 
-    from ipi import __version__
-
     return {
         "version": __version__,
         "branch_name": branch_name,
