"""Package with functions for reading and writing files.

This module has machinery for abstract I/O handling.

The idea is that the unit conversion is done here. The default is to guess
units from the file, but it can be overridden.
"""

# This file is part of i-PI.
# i-PI Copyright (C) 2014-2015 i-PI developers
# See the "licenses" directory for full license information.


import sys
import os
<<<<<<< HEAD
import io
=======
import re
import cStringIO
>>>>>>> c2c2180c
import numpy as np

from ipi.utils.messages import info, verbosity
from ipi.utils.units import unit_to_user
from ipi.external import importlib
from ipi.utils.decorators import cached

__all__ = ["io_units", "iter_file", "print_file_path", "print_file", "read_file", "netstring_encoded_savez", "netstring_encoded_loadz"]

mode_map = {
    "bin": "binary",
}


io_map = {
    "print_path": "print_%s_path",
    "print": "print_%s",
    "read": "read_%s",
    "iter": "iter_%s",
}


@cached
def _get_io_function(mode, io):
    """Returns io function with specified mode.

    This will be determined on the fly based on file name extension and
    available ipi/utils/io/backends/io_*.py backends.

    Args:
        mode: Which format has the file? e.g. "pdb", "xml" or "xyz"
        io: One of "print_path", "print", "read" or "iter"
    """

    try:
        mode = mode[mode.find(".") + 1:]
        if mode in mode_map:
            mode = mode_map[mode]
        module = importlib.import_module("ipi.utils.io.backends.io_%s" % mode)
    except ImportError:
        print("Error: mode %s is not supported." % mode)
        sys.exit()

    try:
        func = getattr(module, io_map[io] % mode)
    except KeyError:
        print("Error: io %s is not supported with mode %s." % (io, mode))
        sys.exit()

    return func


def print_file_path_raw(mode, beads, cell, filedesc=sys.stdout, title="", cell_conv=1.0, atoms_conv=1.0):
    """Prints all the bead configurations, into a `mode` formatted file.

    Prints all the replicas for each time step separately, rather than all at
    once.

    Args:
        beads: A beads object giving the bead positions.
        cell: A cell object giving the system box.
        filedesc: An open writable file object. Defaults to standard output.
    """

    return _get_io_function(mode, "print_path")(beads=beads, cell=cell, filedesc=filedesc, title=title, cell_conv=cell_conv, atoms_conv=atoms_conv)


def print_file_path(mode, beads, cell, filedesc=sys.stdout, title="", key="", dimension="length", units="automatic", cell_units="automatic"):
    """Prints all the bead configurations, into a `mode` formatted file.

    Prints all the replicas for each time step separately, rather than all at
    once.

    Args:
        beads: A beads object giving the bead positions.
        cell: A cell object giving the system box.
        filedesc: An open writable file object. Defaults to standard output.
    """

    if mode == "pdb":   # special case for PDB
        if dimension != "length":
            raise ValueError("PDB Standard is only designed for atomic positions")
        if units == "automatic": units = "angstrom"
        if cell_units == "automatic": cell_units = "angstrom"
    # in general, "automatic" units are actually "atomic_units"
    else:
        if units == "automatic": units = "atomic_unit"
        if cell_units == "automatic": cell_units = "atomic_unit"

    cell_conv = unit_to_user("length", cell_units, 1.0)
    atoms_conv = unit_to_user(dimension, units, 1.0)

    title = title + ("%s{%s}  cell{%s}" % (key, units, cell_units))

    return _get_io_function(mode, "print_path")(beads=beads, cell=cell, filedesc=filedesc, cell_conv=cell_conv, atoms_conv=atoms_conv)


def print_file_raw(mode, atoms, cell, filedesc=sys.stdout, title="", cell_conv=1.0, atoms_conv=1.0):
    """Prints atom positions, or atom-vector properties, into a `mode` formatted file,
       providing atoms and cell in the internal i-PI representation but doing no conversion.

    Args:
        atoms: An atoms object containing the positions (or properties) of the atoms
        cell: A cell object containing the system box.
        filedesc: An open writable file object. Defaults to standard output.
        title: This contains the string that will be used for the comment line.
        cell_conv: Conversion factor for the cell parameters
        atoms_conv: Conversion factors for the atomic properties
    """

    return _get_io_function(mode, "print")(atoms=atoms, cell=cell, filedesc=filedesc, title=title, cell_conv=cell_conv, atoms_conv=atoms_conv)


def print_file(mode, atoms, cell, filedesc=sys.stdout, title="", key="", dimension="length", units="automatic", cell_units="automatic"):
    """Prints atom positions, or atom-vector properties, into a `mode` formatted file,
       using i-PI internal representation of atoms & cell. Does conversion and prepares
       formatted title line.

    Args:
        mode: I/O file format (e.g. "xyz")
        atoms: An atoms object containing the positions (or properties) of the atoms
        cell: A cell object containing the system box.
        filedesc: An open writable file object. Defaults to standard output.
        title: This gives a string to be appended to the comment line.
        key: Description of the property that is being output
        dimension: Dimensions of the property (e.g. "length")
        units: Units for the output (e.g. "angstrom")
        cell_units: Units for the cell (dimension length, e.g. "angstrom")
    """
    if mode == "pdb":   # special case for PDB
        if dimension != "length":
            raise ValueError("PDB Standard is only designed for atomic positions")
        if units == "automatic": units = "angstrom"
        if cell_units == "automatic": cell_units = "angstrom"
        if key == "": key = "positions"
    # in general, "automatic" units are actually "atomic_units"
    else:
        if units == "automatic": units = "atomic_unit"
        if cell_units == "automatic": cell_units = "atomic_unit"

    cell_conv = unit_to_user("length", cell_units, 1.0)
    atoms_conv = unit_to_user(dimension, units, 1.0)

    title = title + ("%s{%s}  cell{%s}" % (key, units, cell_units))
    print_file_raw(mode=mode, atoms=atoms, cell=cell, filedesc=filedesc, title=title, cell_conv=cell_conv, atoms_conv=atoms_conv)


def read_file_raw(mode, filedesc):
    """ Reads atom positions, or atom-vector properties, from a file of mode "mode",
        returns positions and cell parameters in raw array format, without creating i-PI
        internal objects.

    Args:
        mode: I/O file format (e.g. "xyz")
        filedesc: An open readable file object.

    """
    reader = _get_io_function(mode, "read")

    comment, cell, atoms, names, masses = reader(filedesc=filedesc)

    return {
        "comment": comment,
          "data": atoms,
          "masses": masses,
          "names": names,
          "natoms": len(names),
          "cell": cell
    }


def read_file(mode, filedesc, dimension="automatic", units="automatic", cell_units="automatic"):
    """ Reads one frame from an open `mode`-style file. Also performs units
        conversion as requested, or as guessed from the input comment line.

    Args:
        mode: I/O file format (e.g. "xyz")
        filedesc: An open readable file object from a `mode` formatted file.
        dimension: Dimensions of the property (e.g. "length")
        units: Units for the input (e.g. "angstrom")
        cell_units: Units for the cell (dimension length, e.g. "angstrom")

        All other args are passed directly to the responsible io function.

    Returns:
        A dictionary as returned by `process_units`.
    """

    raw_read = read_file_raw(mode=mode, filedesc=filedesc)

    # late import is needed to break an import cycle
    from .io_units import process_units
    return process_units(dimension=dimension, units=units, cell_units=cell_units, mode=mode, **raw_read)


def read_file_name(filename):
    """Read one frame from file, guessing its format from the extension.

    Args:
        filename: Name of input file.

    Returns:
        A dictionary with 'atoms', 'cell' and 'comment'.
    """

    return read_file(os.path.splitext(filename)[1], open(filename))


def iter_file_raw(mode, filedesc):
    """Takes an open `mode`-style file and yields a dictionary of positions and cell parameters in raw array format, without creating i-PI internal objects.

    Args:
        filedesc: An open readable file object from a `mode` formatted file.

    Returns:
        Generator of frames dictionaries, as returned by `process_units`.
    """

    reader = _get_io_function(mode, "read")

    try:
        while True:
            comment, cell, atoms, names, masses = reader(filedesc=filedesc)
            yield {"comment": comment,
                   "data": atoms,
                   "masses": masses,
                   "names": names,
                   "natoms": len(names),
                   "cell": cell}
    except EOFError:
        pass


def iter_file(mode, filedesc, dimension="automatic", units="automatic", cell_units="automatic"):
    """Takes an open `mode`-style file and yields one Atoms object after another.

    Args:
        filedesc: An open readable file object from a `mode` formatted file.

    Returns:
        Generator of frames dictionaries, as returned by `process_units`.
    """

    # late import is needed to break an import cycle
    from .io_units import process_units

    iter_file_raw_generator = iter_file_raw(mode, filedesc)
    for raw_read in iter_file_raw_generator:
        yield process_units(dimension=dimension, units=units, cell_units=cell_units, mode=mode, **raw_read)


def iter_file_name(filename):
    """Open a trajectory file, guessing its format from the extension.

    Args:
        filename: Filename of a trajectory file.

    Returns:
        Generator of frames (dictionary with 'atoms', 'cell' and 'comment') from the trajectory in `filename`.
    """

    return iter_file(os.path.splitext(filename)[1], open(filename))


def iter_file_name_raw(filename):
    """Open a trajectory file, guessing its format from the extension.

    Args:
        filename: Filename of a trajectory file.

    Returns:
        Raw  I/O iterator
    """

    return iter_file_raw(os.path.splitext(filename)[1], open(filename))


def open_backup(filename, mode='r', buffering=-1):
    """A wrapper around `open` which saves backup files.

    If the file is opened in write mode and already exists, it is first
    backed up under a new file name, keeping all previous backups. Then,
    a new file is opened for writing.

    For reference: https://docs.python.org/2/library/functions.html#open

    Args:
        The same as for `open`.

    Returns:
        An open file as returned by `open`.
    """

    if mode.startswith('w'):

        # If writing, make sure nothing is overwritten.

        i = 0
        fn_backup = filename
        while os.path.isfile(fn_backup):
            fn_backup = '#' + filename + '#%i#' % i
            i += 1

        if fn_backup != filename:
            os.rename(filename, fn_backup)
            info('Backup performed: {0:s} -> {1:s}'.format(filename, fn_backup), verbosity.low)

    else:
        # There is no need to back up.
        # `open` will sort out whether `mode` is valid.
        pass

    return open(filename, mode, buffering)


def netstring_encoded_savez(ofile, compressed=True, **named_objs):
    output = io.StringIO()
    if compressed:
        # np.savez_compressed(output,*unnamed_objs,**named_objs)
        np.savez_compressed(output, **named_objs)
    else:
        # np.savez(output,*unnamed_objs,**named_objs)
        np.savez(output, **named_objs)
    content = output.getvalue()
    ofile.write(str(len(content)) + ":" + content + ",")


def netstring_encoded_loadz(ifile):
    # read string length
    c = ifile.read(1)
    if c == '0':
        raise ValueError("Reading an empty netstring")
    length = ""
    while c in ['0', '1', '2', '3', '4', '5', '6', '7', '8', '9']:
        length += c
        c = ifile.read(1)
    if not c == ":":
        raise ValueError("Invalid netstring delimiter")
    content = ifile.read(int(length))
    if not ifile.read(1) == ",":
        raise ValueError("Invalid netstring delimiter")

    istr = io.StringIO(content)
    npz = np.load(istr)
    rdic = {}
    for a in npz.files:
        rdic[a] = npz[a]
    istr.close()

    return rdic

def extras_load_block(ifile):
    # read string length
    comment = ifile.readline()
    try:
        elen = int(re.match(".*Length: *([0-9]*)", comment).group(1))
    except:
        raise ValueError("Syntax error reading EXTRAS file comment line: "+comment)
    block = ifile.read(elen)
    return block<|MERGE_RESOLUTION|>--- conflicted
+++ resolved
@@ -13,12 +13,8 @@
 
 import sys
 import os
-<<<<<<< HEAD
+import re
 import io
-=======
-import re
-import cStringIO
->>>>>>> c2c2180c
 import numpy as np
 
 from ipi.utils.messages import info, verbosity
