import numpy as np

from ipi.utils.messages import verbosity, info
from ipi.utils import units
import ipi.utils.mathtools as mt
<<<<<<< HEAD
=======
import os.path, glob
>>>>>>> aa25d287

def banded_hessian(h, im, masses=True,shift=0.001):
    """Given Hessian in the reduced format (h), construct
    the upper band hessian including the RP terms.
    If masses is True returns hessian otherwise it returns dynmat"""
    nbeads = im.dbeads.nbeads
    natoms = im.dbeads.natoms
    ii = natoms * 3 * nbeads
    ndiag = natoms * 3 + 1  # only upper diagonal form

    # np.set_printoptions(precision=6, suppress=True, threshold=np.nan, linewidth=1000) #ALBERTO

    hnew = np.zeros((ndiag, ii))

    # add physical part
    for i in range(nbeads):
        h_aux = h[:, i * natoms * 3:(i + 1) * natoms * 3]  # Peaks one physical hessian
        for j in range(1, ndiag):
            hnew[j, (ndiag - 1 - j) + i * natoms * 3:(i + 1) * natoms * 3] = np.diag(h_aux, ndiag - 1 - j)

    # add spring parts

    if nbeads > 1:
        # Diagonal
        if masses:
            d_corner = im.dbeads.m3[0] * im.omega2
        else:
            d_corner = np.ones(im.dbeads.m3[0].shape) * im.omega2

        d_0 = np.array([[d_corner * 2]]).repeat(im.dbeads.nbeads - 2, axis=0).flatten()
        diag_sp = np.concatenate((d_corner, d_0, d_corner))
        hnew[-1, :] += diag_sp

        # Non-Diagonal
        d_out = - d_corner
        ndiag_sp = np.array([[d_out]]).repeat(im.dbeads.nbeads - 1, axis=0).flatten()
        hnew[0, :] = np.concatenate((np.zeros(natoms * 3), ndiag_sp))

    # Add safety shift value
    hnew[-1, :] += shift

    return hnew


def sym_band(A):
    """Return symmetric banded matrix from just upper banded."""
    u = len(A) - 1
    l = u
    M = A.shape[1]
    newA = np.empty((u + l + 1, M))
    newA[:u + 1] = A
    for i in xrange(1, l + 1):
        newA[u + i, :M - i] = A[-1 - i, i:]
    return newA


def invmul_banded(A, B, posdef=False):
    """A is in upper banded form
        Solve H.h = -G for Newton - Raphson step, h
    using invmul_banded(H, -G) take step x += h
    to  find minimum or transition state """

    try:
        from scipy import linalg
        info("Import of scipy successful", verbosity.medium)
    except ImportError:
        raise ValueError(" ")

    if posdef:
        return linalg.solveh_banded(A, B)
    else:
        u = len(A) - 1
        l = u
        newA = sym_band(A)
        # np.set_printoptions(precision=6, suppress=True, threshold=np.nan, linewidth=1000)
        # print linalg.eigvals_banded(A)
        # sys.exit(0)
        return linalg.solve_banded((l, u), newA, B)

def diag_banded(A,n=2):
    """A is in upper banded form.
        Returns the smallest n eigenvalue and its corresponding eigenvector.
        """
    try:
        from scipy.linalg import eig_banded
        info("Import of scipy successful", verbosity.medium)
    except ImportError:
        raise ValueError(" ")

    d = eig_banded(A, select='i', select_range=(0, n),eigvals_only =True, check_finite=False)

    return d

def red2comp(h, nbeads, natoms):
    """Takes the reduced physical hessian (3*natoms*nbeads,3*natoms)
     and construct the 'complete' one (3*natoms*nbeads)^2 """
    info("\n @Instanton: Creating 'complete' physical hessian \n", verbosity.high)
    i = natoms * 3
    ii = nbeads * i
    h0 = np.zeros((ii, ii), float)

    for j in range(nbeads):
        h0[j * i:(j + 1) * i, j * i:(j + 1) * i] = h[:, j * i:(j + 1) * i]
    return h0

<<<<<<< HEAD
=======

def get_hessian(h, gm, x0, output_maker, d=0.0005):
    """Compute the physical hessian
       IN     h       = physical hessian
              gm      = gradient mapper
              x0      = position vector

       OUT    h       = physical hessian
        """
    # TODO What about the case you have numerical gradients?

    info(" @Instanton: Computing hessian", verbosity.low)
    ii = gm.dbeads.natoms * 3
    h[:] = np.zeros((h.shape), float)

    # Ask Michele about transfer force here I
    # ddbeads = gm.dbeads.copy()
    # ddcell = gm.dcell.copy()
    # ddforces = gm.dforces.copy(ddbeads, ddcell)

    i0 = -1
    # Check if there is a temporary file:
    for i in range(ii, -1, -1):
        try:
            b = np.loadtxt('hessian_' + str(i) + '.tmp')
        except IOError:
            pass
        else:
            h[:, :] = b[:, :]
            i0 = i
            print('We have found a temporary file ( hessian_' + str(i) + '.tmp). ')
            if b.shape == h.shape:  # Check that the last temporary file was properly written
                break
            else:
                continue
    tmp_hess = []
    for j in range(i0 + 1, ii):
        info(" @Instanton: Computing hessian: %d of %d" % ((j + 1), ii), verbosity.low)
        x = x0.copy()

        x[:, j] = x0[:, j] + d
        e, f1 = gm(x)
        x[:, j] = x0[:, j] - d
        e, f2 = gm(x)
        g = (f1 - f2) / (2 * d)

        h[j, :] = g.flatten()

        f = output_maker.get_output('hessian_' + str(j) + '.tmp', 'w')
        #print >> f, 'STEP %i' % j
        np.savetxt(f, h)
        f.close()
        tmp_hess.append(f)

    u, g = gm(x0)  # Keep the mapper updated

    # Ask Michele about transfer force here II
    # gm.dbeads.q = ddbeads.q
    # gm.dforces.transfer_forces(ddforces)

    # MR: should be done with remove from BaseOutput class
    for f in tmp_hess:
        f.remove()
#    for i in glob.glob("*hessian_*.tmp"):
#        try:
#            os.remove(i)
#        except OSError:
#            pass

#    for i in range(ii):
#        try:
#            os.remove('hessian_' + str(i) + '.tmp')
#        except OSError:
#            pass


def clean_hessian(h, q, natoms, nbeads, m, m3, asr, mofi=False):
    """
        Removes the translations and rotations modes.
        IN  h      = hessian
            q      = positions
            natoms = number of atoms
            nbeads = number of beads
            m      = mass vector, one value for each atom
            m3     = mass vector, one value for each degree of freedom
            mofi   = An optional boolean which decides whether the det(M_of_I)
                     is returned or not
        OUT d      = non zero eigenvalues of the dynmatrix
            w      = eigenvectors without external modes

        #Adapted from ipi/engine/motion/phonons.py apply_asr    """

    info(" @clean_hessian", verbosity.high)
    # Set some useful things
    ii = natoms * nbeads
    mm = np.zeros((nbeads, natoms))
    for i in range(nbeads):
        mm[i] = m
    mm = mm.reshape(ii)
    ism = m3.reshape(ii * 3) ** (-0.5)
    ismm = np.outer(ism, ism)
    dynmat = np.multiply(h, ismm)

    if asr == 'none':
        hm = dynmat
    else:
        # Computes the centre of mass.
        com = np.dot(np.transpose(q.reshape((ii, 3))), mm) / mm.sum()
        qminuscom = q.reshape((ii, 3)) - com

        if asr == 'poly':
            # Computes the moment of inertia tensor.
            moi = np.zeros((3, 3), float)
            for k in range(ii):
                moi -= np.dot(np.cross(qminuscom[k], np.identity(3)), np.cross(qminuscom[k], np.identity(3))) * mm[k]

            I, U = (np.linalg.eig(moi))
            R = np.dot(qminuscom, U)
            D = np.zeros((6, 3 * ii), float)

            # Computes the vectors along translations and rotations.
            # Translations
            D[0] = np.tile([1, 0, 0], ii) / ism
            D[1] = np.tile([0, 1, 0], ii) / ism
            D[2] = np.tile([0, 0, 1], ii) / ism
            # Rotations
            for i in range(3 * ii):
                iatom = i / 3
                idof = np.mod(i, 3)
                D[3, i] = (R[iatom, 1] * U[idof, 2] - R[iatom, 2] * U[idof, 1]) / ism[i]
                D[4, i] = (R[iatom, 2] * U[idof, 0] - R[iatom, 0] * U[idof, 2]) / ism[i]
                D[5, i] = (R[iatom, 0] * U[idof, 1] - R[iatom, 1] * U[idof, 0]) / ism[i]

            for k in range(6):
                D[k] = D[k] / np.linalg.norm(D[k])
            # Computes the transformation matrix.
            transfmatrix = np.eye(3 * ii) - np.dot(D.T, D)
            hm = np.dot(transfmatrix.T, np.dot(dynmat, transfmatrix))

        elif asr == 'crystal':
            # Computes the vectors along translations.
            # Translations
            D = np.zeros((3, 3 * ii), float)
            D[0] = np.tile([1, 0, 0], ii) / ism
            D[1] = np.tile([0, 1, 0], ii) / ism
            D[2] = np.tile([0, 0, 1], ii) / ism

            for k in range(3):
                D[k] = D[k] / np.linalg.norm(D[k])
            # Computes the transformation matrix.
            transfmatrix = np.eye(3 * ii) - np.dot(D.T, D)
            hm = np.dot(transfmatrix.T, np.dot(dynmat, transfmatrix))

    # Simmetrize to use linalg.eigh
    hmT = hm.T
    hm = (hmT + hm) / 2.0

    d, w = np.linalg.eigh(hm)

    # Count
    dd = np.sign(d) * np.absolute(d) ** 0.5 / (2 * np.pi * 3e10 * 2.4188843e-17)  # convert to cm^-1

    # Zeros
    cut0 = 0.01  # Note that dd[] units are cm^1
    condition = np.abs(dd) < cut0
    nzero = np.extract(condition, dd)

    if asr == 'poly' and nzero.size != 6:
        info(" @GEOP: Warning, we have %d 'zero' frequencies" % nzero.size, verbosity.low)

    if asr == 'crystal' and nzero.size != 3:
        info(" @GEOP: Warning, we have %d 'zero' frequencies" % nzero.size, verbosity.low)

    # Negatives
    cutNeg = -4  # Note that dd[] units are cm^1
    condition = dd < cutNeg
    nneg = np.extract(condition, dd)
    info(" @Clean hessian: We have %d 'neg' frequencies " % (nneg.size), verbosity.medium)

    # Now eliminate external degrees of freedom from the dynmatrix

    if nzero.size > 0:
        if np.linalg.norm(nzero) > cut0:
            info(" Warning @Clean hessian: We have deleted %d 'zero' frequencies " % (nzero.size), verbosity.high)
            info(" but the norm is greater than 0.01 cm^-1.  This should not happen.", verbosity.high)

        d = np.delete(d, range(nneg.size, nneg.size + nzero.size))
        w = np.delete(w, range(nneg.size, nneg.size + nzero.size), axis=1)

    if mofi:
        if asr == 'poly':
            return d, w, np.prod(I)
        else:
            return d, w, 1.0
    else:
        return d, w


>>>>>>> aa25d287
def get_imvector(h, m3):
    """ Compute eigenvector  corresponding to the imaginary mode
            IN     h      = hessian
                   m3     = mass vector (dimension = 1 x 3*natoms)
            OUT    imv    = eigenvector corresponding to the imaginary mode
        """
    info("@get_imvector", verbosity.high)
    if h.size != m3.size ** 2:
        raise ValueError("@Get_imvector. Initial hessian size does not match system size.")
    m = 1.0 / (m3 ** 0.5)
    mm = np.outer(m, m)
    hm = np.multiply(h, mm)

    # Simmetrize to use linalg.eigh
    hmT = hm.T
    hm = (hmT + hm) / 2.0

    d, w = np.linalg.eigh(hm)
    freq = np.sign(d) * np.absolute(d) ** 0.5 / (2 * np.pi * 3e10 * 2.4188843e-17)

    info(" @GEOP: 1 frequency %4.1f cm^-1" % freq[0], verbosity.low)
    info(" @GEOP: 2 frequency %4.1f cm^-1" % freq[1], verbosity.low)
    info(" @GEOP: 3 frequency %4.1f cm^-1" % freq[2], verbosity.low)
    if freq[0] > -80 and freq[0] < 0:
        raise ValueError(" @GEOP: Small negative frequency %4.1f cm^-1" % freq, verbosity.low)
    elif freq[0] > 0:
        raise ValueError("@GEOP: The smallest frequency is positive. We aren't in a TS. Please check your hessian")

    info(" @get_imvector: We stretch along the mode with freq %f cm^1" % freq[0], verbosity.low)

    imv = w[:, 0] * (m3[:] ** 0.5)
    imv = imv / np.linalg.norm(imv)

    return imv.reshape(1, imv.size)

def print_instanton_geo(prefix, step, nbeads, natoms, names, q, pots, cell, shift, output_maker):

    outfile = output_maker.get_output(prefix + '_' + str(step) + '.ener', 'w')
    print >> outfile, ('#Bead    Energy (eV)')
    for i in range(nbeads):
        print >> outfile, (str(i) + '     ' + str(units.unit_to_user('energy', "electronvolt", pots[i] - shift)))
    outfile.close()

    # print_file("xyz", pos[0], cell, out, title='positions{angstrom}')

    unit = 'angstrom'
    a, b, c, alpha, beta, gamma = mt.h2abc_deg(cell.h)

    outfile = output_maker.get_output(prefix + '_' + str(step) + '.xyz', 'w')
    for i in range(nbeads):
        print >> outfile, natoms

        print >> outfile, ('CELL(abcABC):  %f %f %f %f %f %f cell{atomic_unit}  Traj: positions{%s}   Bead:       %i' % (a, b, c, alpha, beta, gamma, unit, i))

        for j in range(natoms):
            print >> outfile, names[j], \
                str(units.unit_to_user('length', unit, q[i, 3 * j])), \
                str(units.unit_to_user('length', unit, q[i, 3 * j + 1])), \
                str(units.unit_to_user('length', unit, q[i, 3 * j + 2]))

    outfile.close()


def print_instanton_hess(prefix, step, hessian, output_maker):

    np.set_printoptions(precision=7, suppress=True, threshold=np.nan, linewidth=3000)
    outfile = output_maker.get_output(prefix + '.hess_' + str(step), 'w')
    np.savetxt(outfile, hessian.reshape(1, hessian.size))
    outfile.close()<|MERGE_RESOLUTION|>--- conflicted
+++ resolved
@@ -3,10 +3,7 @@
 from ipi.utils.messages import verbosity, info
 from ipi.utils import units
 import ipi.utils.mathtools as mt
-<<<<<<< HEAD
-=======
 import os.path, glob
->>>>>>> aa25d287
 
 def banded_hessian(h, im, masses=True,shift=0.001):
     """Given Hessian in the reduced format (h), construct
@@ -112,207 +109,6 @@
         h0[j * i:(j + 1) * i, j * i:(j + 1) * i] = h[:, j * i:(j + 1) * i]
     return h0
 
-<<<<<<< HEAD
-=======
-
-def get_hessian(h, gm, x0, output_maker, d=0.0005):
-    """Compute the physical hessian
-       IN     h       = physical hessian
-              gm      = gradient mapper
-              x0      = position vector
-
-       OUT    h       = physical hessian
-        """
-    # TODO What about the case you have numerical gradients?
-
-    info(" @Instanton: Computing hessian", verbosity.low)
-    ii = gm.dbeads.natoms * 3
-    h[:] = np.zeros((h.shape), float)
-
-    # Ask Michele about transfer force here I
-    # ddbeads = gm.dbeads.copy()
-    # ddcell = gm.dcell.copy()
-    # ddforces = gm.dforces.copy(ddbeads, ddcell)
-
-    i0 = -1
-    # Check if there is a temporary file:
-    for i in range(ii, -1, -1):
-        try:
-            b = np.loadtxt('hessian_' + str(i) + '.tmp')
-        except IOError:
-            pass
-        else:
-            h[:, :] = b[:, :]
-            i0 = i
-            print('We have found a temporary file ( hessian_' + str(i) + '.tmp). ')
-            if b.shape == h.shape:  # Check that the last temporary file was properly written
-                break
-            else:
-                continue
-    tmp_hess = []
-    for j in range(i0 + 1, ii):
-        info(" @Instanton: Computing hessian: %d of %d" % ((j + 1), ii), verbosity.low)
-        x = x0.copy()
-
-        x[:, j] = x0[:, j] + d
-        e, f1 = gm(x)
-        x[:, j] = x0[:, j] - d
-        e, f2 = gm(x)
-        g = (f1 - f2) / (2 * d)
-
-        h[j, :] = g.flatten()
-
-        f = output_maker.get_output('hessian_' + str(j) + '.tmp', 'w')
-        #print >> f, 'STEP %i' % j
-        np.savetxt(f, h)
-        f.close()
-        tmp_hess.append(f)
-
-    u, g = gm(x0)  # Keep the mapper updated
-
-    # Ask Michele about transfer force here II
-    # gm.dbeads.q = ddbeads.q
-    # gm.dforces.transfer_forces(ddforces)
-
-    # MR: should be done with remove from BaseOutput class
-    for f in tmp_hess:
-        f.remove()
-#    for i in glob.glob("*hessian_*.tmp"):
-#        try:
-#            os.remove(i)
-#        except OSError:
-#            pass
-
-#    for i in range(ii):
-#        try:
-#            os.remove('hessian_' + str(i) + '.tmp')
-#        except OSError:
-#            pass
-
-
-def clean_hessian(h, q, natoms, nbeads, m, m3, asr, mofi=False):
-    """
-        Removes the translations and rotations modes.
-        IN  h      = hessian
-            q      = positions
-            natoms = number of atoms
-            nbeads = number of beads
-            m      = mass vector, one value for each atom
-            m3     = mass vector, one value for each degree of freedom
-            mofi   = An optional boolean which decides whether the det(M_of_I)
-                     is returned or not
-        OUT d      = non zero eigenvalues of the dynmatrix
-            w      = eigenvectors without external modes
-
-        #Adapted from ipi/engine/motion/phonons.py apply_asr    """
-
-    info(" @clean_hessian", verbosity.high)
-    # Set some useful things
-    ii = natoms * nbeads
-    mm = np.zeros((nbeads, natoms))
-    for i in range(nbeads):
-        mm[i] = m
-    mm = mm.reshape(ii)
-    ism = m3.reshape(ii * 3) ** (-0.5)
-    ismm = np.outer(ism, ism)
-    dynmat = np.multiply(h, ismm)
-
-    if asr == 'none':
-        hm = dynmat
-    else:
-        # Computes the centre of mass.
-        com = np.dot(np.transpose(q.reshape((ii, 3))), mm) / mm.sum()
-        qminuscom = q.reshape((ii, 3)) - com
-
-        if asr == 'poly':
-            # Computes the moment of inertia tensor.
-            moi = np.zeros((3, 3), float)
-            for k in range(ii):
-                moi -= np.dot(np.cross(qminuscom[k], np.identity(3)), np.cross(qminuscom[k], np.identity(3))) * mm[k]
-
-            I, U = (np.linalg.eig(moi))
-            R = np.dot(qminuscom, U)
-            D = np.zeros((6, 3 * ii), float)
-
-            # Computes the vectors along translations and rotations.
-            # Translations
-            D[0] = np.tile([1, 0, 0], ii) / ism
-            D[1] = np.tile([0, 1, 0], ii) / ism
-            D[2] = np.tile([0, 0, 1], ii) / ism
-            # Rotations
-            for i in range(3 * ii):
-                iatom = i / 3
-                idof = np.mod(i, 3)
-                D[3, i] = (R[iatom, 1] * U[idof, 2] - R[iatom, 2] * U[idof, 1]) / ism[i]
-                D[4, i] = (R[iatom, 2] * U[idof, 0] - R[iatom, 0] * U[idof, 2]) / ism[i]
-                D[5, i] = (R[iatom, 0] * U[idof, 1] - R[iatom, 1] * U[idof, 0]) / ism[i]
-
-            for k in range(6):
-                D[k] = D[k] / np.linalg.norm(D[k])
-            # Computes the transformation matrix.
-            transfmatrix = np.eye(3 * ii) - np.dot(D.T, D)
-            hm = np.dot(transfmatrix.T, np.dot(dynmat, transfmatrix))
-
-        elif asr == 'crystal':
-            # Computes the vectors along translations.
-            # Translations
-            D = np.zeros((3, 3 * ii), float)
-            D[0] = np.tile([1, 0, 0], ii) / ism
-            D[1] = np.tile([0, 1, 0], ii) / ism
-            D[2] = np.tile([0, 0, 1], ii) / ism
-
-            for k in range(3):
-                D[k] = D[k] / np.linalg.norm(D[k])
-            # Computes the transformation matrix.
-            transfmatrix = np.eye(3 * ii) - np.dot(D.T, D)
-            hm = np.dot(transfmatrix.T, np.dot(dynmat, transfmatrix))
-
-    # Simmetrize to use linalg.eigh
-    hmT = hm.T
-    hm = (hmT + hm) / 2.0
-
-    d, w = np.linalg.eigh(hm)
-
-    # Count
-    dd = np.sign(d) * np.absolute(d) ** 0.5 / (2 * np.pi * 3e10 * 2.4188843e-17)  # convert to cm^-1
-
-    # Zeros
-    cut0 = 0.01  # Note that dd[] units are cm^1
-    condition = np.abs(dd) < cut0
-    nzero = np.extract(condition, dd)
-
-    if asr == 'poly' and nzero.size != 6:
-        info(" @GEOP: Warning, we have %d 'zero' frequencies" % nzero.size, verbosity.low)
-
-    if asr == 'crystal' and nzero.size != 3:
-        info(" @GEOP: Warning, we have %d 'zero' frequencies" % nzero.size, verbosity.low)
-
-    # Negatives
-    cutNeg = -4  # Note that dd[] units are cm^1
-    condition = dd < cutNeg
-    nneg = np.extract(condition, dd)
-    info(" @Clean hessian: We have %d 'neg' frequencies " % (nneg.size), verbosity.medium)
-
-    # Now eliminate external degrees of freedom from the dynmatrix
-
-    if nzero.size > 0:
-        if np.linalg.norm(nzero) > cut0:
-            info(" Warning @Clean hessian: We have deleted %d 'zero' frequencies " % (nzero.size), verbosity.high)
-            info(" but the norm is greater than 0.01 cm^-1.  This should not happen.", verbosity.high)
-
-        d = np.delete(d, range(nneg.size, nneg.size + nzero.size))
-        w = np.delete(w, range(nneg.size, nneg.size + nzero.size), axis=1)
-
-    if mofi:
-        if asr == 'poly':
-            return d, w, np.prod(I)
-        else:
-            return d, w, 1.0
-    else:
-        return d, w
-
-
->>>>>>> aa25d287
 def get_imvector(h, m3):
     """ Compute eigenvector  corresponding to the imaginary mode
             IN     h      = hessian
@@ -348,6 +144,8 @@
 
     return imv.reshape(1, imv.size)
 
+#def print_instanton_geo(prefix, step, nbeads, natoms, names, q, pots, cell, shift):
+
 def print_instanton_geo(prefix, step, nbeads, natoms, names, q, pots, cell, shift, output_maker):
 
     outfile = output_maker.get_output(prefix + '_' + str(step) + '.ener', 'w')
@@ -366,6 +164,7 @@
         print >> outfile, natoms
 
         print >> outfile, ('CELL(abcABC):  %f %f %f %f %f %f cell{atomic_unit}  Traj: positions{%s}   Bead:       %i' % (a, b, c, alpha, beta, gamma, unit, i))
+        # print >> outfile, ('#Potential (eV):   ' + str(units.unit_to_user('energy', "electronvolt", pots[i] - shift)))
 
         for j in range(natoms):
             print >> outfile, names[j], \
@@ -375,10 +174,11 @@
 
     outfile.close()
 
-
+#def print_instanton_hess(prefix, step, hessian):
 def print_instanton_hess(prefix, step, hessian, output_maker):
 
     np.set_printoptions(precision=7, suppress=True, threshold=np.nan, linewidth=3000)
+#    outfile = open(prefix + '.hess_' + str(step), 'w')
     outfile = output_maker.get_output(prefix + '.hess_' + str(step), 'w')
     np.savetxt(outfile, hessian.reshape(1, hessian.size))
     outfile.close()