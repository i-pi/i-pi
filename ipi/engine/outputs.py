--- conflicted
+++ resolved
@@ -22,16 +22,12 @@
 from ipi.engine.properties import getkey
 from ipi.engine.atoms import *
 from ipi.engine.cell import *
-<<<<<<< HEAD
 from ipi.utils.messages import get_identification_info
 
 try:
     from datetime import datetime
 except:
     datetime = None
-=======
-from ipi import ipi_global_settings
->>>>>>> ffce0d31
 
 __all__ = [
     "PropertyOutput",
