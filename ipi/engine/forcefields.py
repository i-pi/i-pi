--- conflicted
+++ resolved
@@ -1118,6 +1118,7 @@
             "committee_pot" : rescaled_pots,
             "committee_force" : rescaled_frcs.reshape(len(rescaled_pots),-1),
             "committee_virial" : rescaled_virs.reshape(len(rescaled_pots),-1),
+            "raw" : ""
         }
             
         if self.baseline_uncertainty > 0:
@@ -1127,7 +1128,6 @@
                 "s": list(baseline_vir.flatten()),
                 "x": baseline_xtr,
             }
-<<<<<<< HEAD
             
         # full info as JSON string
         #rr = r["result"][3] 
@@ -1137,23 +1137,7 @@
         #    "committee_virial" : list(rr["committee_virial"]),
         #    })
             
-=======
-
-            r["result"][3] = {
-                "position": list(r["pos"]),
-                "cell": list(r["cell"][0].flatten()),
-                "committee": r["ff_results"],
-                "baseline": bs_res,
-                "raw": "",
-            }
-        else:
-            r["result"][3] = {
-                "position": list(r["pos"]),
-                "cell": list(r["cell"][0].flatten()),
-                "committee": r["ff_results"],
-                "raw": "",
-            }
->>>>>>> 4ea2ffe2
+
         # print( np.std(np.array(pot_uncertainty)), self.active_thresh )
         if std_pot > self.active_thresh and self.active_thresh > 0.0:
             dumps = json.dumps(
