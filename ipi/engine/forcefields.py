"""Contains the classes that connect the driver to the python code.

ForceField objects are force providers, i.e. they are the abstraction
layer for a driver that gets positions and returns forces (and energy).
"""

# This file is part of i-PI.
# i-PI Copyright (C) 2014-2015 i-PI developers
# See the "licenses" directory for full license information.


import time
import threading
import json

import numpy as np

from ipi.utils.softexit import softexit
from ipi.utils.messages import verbosity
from ipi.utils.messages import info
from ipi.interfaces.sockets import InterfaceSocket
from ipi.utils.depend import dobject
from ipi.utils.depend import dstrip
from ipi.utils.io import read_file
from ipi.utils.units import unit_to_internal, unit_to_user

try:
    import plumed
except:
    plumed = None

try:
    import quippy
except Exception as quippy_exc:
    quippy = None


class ForceRequest(dict):

    """An extension of the standard Python dict class which only has a == b
    if a is b == True, rather than if the elements of a and b are identical.

    Standard dicts are checked for equality if elements have the same value.
    Here I only care if requests are instances of the very same object.
    This is useful for the `in` operator, which uses equality to test membership.
    """

    def __eq__(self, y):
        """Overwrites the standard equals function."""
        return self is y


class ForceField(dobject):

    """Base forcefield class.

    Gives the standard methods and quantities needed in all the forcefield
    classes.

    Attributes:
        pars: A dictionary of the parameters needed to initialize the forcefield.
            Of the form {'name1': value1, 'name2': value2, ... }.
        name: The name of the forcefield.
        latency: A float giving the number of seconds the socket will wait
            before updating the client list.
        requests: A list of all the jobs to be given to the client codes.
        dopbc: A boolean giving whether or not to apply the periodic boundary
            conditions before sending the positions to the client code.
        _thread: The thread on which the socket polling loop is being run.
        _doloop: A list of booleans. Used to decide when to stop running the
            polling loop.
        _threadlock: Python handle used to lock the thread held in _thread.
    """

    def __init__(self, latency=1.0, name="", pars=None, dopbc=True, active=np.array([-1]), threaded=False):
        """Initialises ForceField.

        Args:
            latency: The number of seconds the socket will wait before updating
                the client list.
            name: The name of the forcefield.
            pars: A dictionary used to initialize the forcefield, if required.
                Of the form {'name1': value1, 'name2': value2, ... }.
            dopbc: Decides whether or not to apply the periodic boundary conditions
                before sending the positions to the client code.
            active: Indexes of active atoms in this forcefield
        """

        if pars is None:
            self.pars = {}
        else:
            self.pars = pars

        self.name = name
        self.latency = latency
        self.requests = []
        self.dopbc = dopbc
        self.active = active
        self.iactive = None
        self.threaded = threaded
        self._thread = None
        self._doloop = [False]
        self._threadlock = threading.Lock()

    def queue(self, atoms, cell, reqid=-1, append=True):
        """Adds a request.

        Note that the pars dictionary need to be sent as a string of a
        standard format so that the initialisation of the driver can be done.

        Args:
            atoms: An Atoms object giving the atom positions.
            cell: A Cell object giving the system box.
            pars: An optional dictionary giving the parameters to be sent to the
                driver for initialisation. Defaults to {}.
            reqid: An optional integer that identifies requests of the same type,
               e.g. the bead index

        Returns:
            A list giving the status of the request of the form {'pos': An array
            giving the atom positions folded back into the unit cell,
            'cell': Cell object giving the system box, 'pars': parameter string,
            'result': holds the result as a list once the computation is done,
            'status': a string labelling the status of the calculation,
            'id': the id of the request, usually the bead number, 'start':
            the starting time for the calculation, used to check for timeouts.}.
        """

        par_str = " "

        if not self.pars is None:
            for k, v in self.pars.items():
                par_str += k + " : " + str(v) + " , "
        else:
            par_str = " "

        pbcpos = dstrip(atoms.q).copy()

        # Indexes come from input in a per atom basis and we need to make a per atom-coordinate basis
        # Reformat indexes for full system (default) or piece of system
        # active atoms do not change but we only know how to build this array once we get the positions once
        if self.iactive is None:
            if self.active[0] == -1:
                activehere = np.arange(len(pbcpos))
            else:
                activehere = np.array([[3 * n, 3 * n + 1, 3 * n + 2] for n in self.active])

            # Reassign active indexes in order to use them
            activehere = activehere.flatten()

            # Perform sanity check for active atoms
            if (len(activehere) > len(pbcpos) or activehere[-1] > (len(pbcpos) - 1)):
                raise ValueError("There are more active atoms than atoms!")

            self.iactive = activehere

        if self.dopbc:
            cell.array_pbc(pbcpos)

        newreq = ForceRequest({
            "id": reqid,
            "pos": pbcpos,
            "active": self.iactive,
            "cell": (dstrip(cell.h).copy(), dstrip(cell.ih).copy()),
            "pars": par_str,
            "result": None,
            "status": "Queued",
            "start": -1,
            "t_queued": time.time(),
            "t_dispatched": 0,
            "t_finished": 0
        })

        if append:
            with self._threadlock:
                self.requests.append(newreq)

        if not self.threaded:
            self.poll()

        return newreq

    def poll(self):
        """Polls the forcefield object to check if it has finished."""

        with self._threadlock:
            for r in self.requests:
                if r["status"] == "Queued":
                    r["t_dispatched"] = time.time()
                    r["result"] = [0.0, np.zeros(len(r["pos"]), float), np.zeros((3, 3), float), ""]
                    r["status"] = "Done"
                    r["t_finished"] = time.time()

    def _poll_loop(self):
        """Polling loop.

        Loops over the different requests, checking to see when they have
        finished.
        """

        info(" @ForceField: Starting the polling thread main loop.", verbosity.low)
        while self._doloop[0]:
            time.sleep(self.latency)
            if len(self.requests) > 0:
                self.poll()

    def release(self, request):
        """Shuts down the client code interface thread.

        Args:
            request: The id of the job to release.
        """

        """Frees up a request."""

        with self._threadlock:
            if request in self.requests:
                try:
                    self.requests.remove(request)
                except ValueError:
                    print "failed removing request", id(request), ' ',
                    print [id(r) for r in self.requests], "@", threading.currentThread()
                    raise

    def stop(self):
        """Dummy stop method."""

        self._doloop[0] = False
        for r in self.requests:
            r["status"] = "Exit"

    def start(self):
        """Spawns a new thread.

        Splits the main program into two threads, one that runs the polling loop
        which updates the client list, and one which gets the data.

        Raises:
            NameError: Raised if the polling thread already exists.
        """

        if not self._thread is None:
            raise NameError("Polling thread already started")

        if self.threaded:
            self._doloop[0] = True
            self._thread = threading.Thread(target=self._poll_loop, name="poll_" + self.name)
            self._thread.daemon = True
            self._thread.start()
            softexit.register_thread(self._thread, self._doloop)
        softexit.register_function(self.softexit)

    def softexit(self):
        """ Takes care of cleaning up upon softexit """

        self.stop()

    def update(self):
        """ Makes updates to the potential that only need to be triggered
        upon completion of a time step. """

        pass


class FFSocket(ForceField):

    """Interface between the PIMD code and a socket for a single replica.

    Deals with an individual replica of the system, obtaining the potential
    force and virial appropriate to this system. Deals with the distribution of
    jobs to the interface.

    Attributes:
        socket: The interface object which contains the socket through which
            communication between the forcefield and the driver is done.
    """

    def __init__(self, latency=1.0, name="", pars=None, dopbc=True,
                 active=np.array([-1]), threaded=True, interface=None):
        """Initialises FFSocket.

        Args:
           latency: The number of seconds the socket will wait before updating
              the client list.
           name: The name of the forcefield.
           pars: A dictionary used to initialize the forcefield, if required.
              Of the form {'name1': value1, 'name2': value2, ... }.
           dopbc: Decides whether or not to apply the periodic boundary conditions
              before sending the positions to the client code.
           interface: The object used to create the socket used to interact
              with the client codes.
        """

        # a socket to the communication library is created or linked
        super(FFSocket, self).__init__(latency, name, pars, dopbc, active, threaded)
        if interface is None:
            self.socket = InterfaceSocket()
        else:
            self.socket = interface
        self.socket.requests = self.requests

    def poll(self):
        """Function to check the status of the client calculations."""

        self.socket.poll()

    def start(self):
        """Spawns a new thread."""

        self.socket.open()
        super(FFSocket, self).start()

    def stop(self):
        """Closes the socket and the thread."""

        super(FFSocket, self).stop()
        if self._thread is not None:
            # must wait until loop has ended before closing the socket
            self._thread.join()
        self.socket.close()


class FFLennardJones(ForceField):

    """Basic fully pythonic force provider.

    Computes LJ interactions without minimum image convention, cutoffs or
    neighbour lists. Parallel evaluation with threads.

    Attributes:
        parameters: A dictionary of the parameters used by the driver. Of the
            form {'name': value}.
        requests: During the force calculation step this holds a dictionary
            containing the relevant data for determining the progress of the step.
            Of the form {'atoms': atoms, 'cell': cell, 'pars': parameters,
                         'status': status, 'result': result, 'id': bead id,
                         'start': starting time}.
    """

    def __init__(self, latency=1.0e-3, name="", pars=None, dopbc=False, threaded=False):
        """Initialises FFLennardJones.

        Args:
           pars: Optional dictionary, giving the parameters needed by the driver.
        """

        # check input - PBCs are not implemented here
        if dopbc:
            raise ValueError("Periodic boundary conditions are not supported by FFLennardJones.")

        # a socket to the communication library is created or linked
        super(FFLennardJones, self).__init__(latency, name, pars, dopbc=dopbc, threaded=threaded)
        self.epsfour = float(self.pars["eps"]) * 4
        self.sixepsfour = 6 * self.epsfour
        self.sigma2 = float(self.pars["sigma"]) * float(self.pars["sigma"])

    def poll(self):
        """Polls the forcefield checking if there are requests that should
        be answered, and if necessary evaluates the associated forces and energy."""

        # We have to be thread-safe, as in multi-system mode this might get
        # called by many threads at once.
        with self._threadlock:
            for r in self.requests:
                if r["status"] == "Queued":
                    r["status"] = "Running"
                    r["t_dispatched"] = time.time()
                    self.evaluate(r)

    def evaluate(self, r):
        """Just a silly function evaluating a non-cutoffed, non-pbc and
        non-neighbour list LJ potential."""

        q = r["pos"].reshape((-1, 3))
        nat = len(q)

        v = 0.0
        f = np.zeros(q.shape)
        for i in range(1, nat):
            dij = q[i] - q[:i]
            rij2 = (dij**2).sum(axis=1)

            x6 = (self.sigma2 / rij2)**3
            x12 = x6**2

            v += (x12 - x6).sum()
            dij *= (self.sixepsfour * (2.0 * x12 - x6) / rij2)[:, np.newaxis]
            f[i] += dij.sum(axis=0)
            f[:i] -= dij

        v *= self.epsfour

        r["result"] = [v, f.reshape(nat * 3), np.zeros((3, 3), float), ""]
        r["status"] = "Done"


class FFQUIP(ForceField):

    """Basic fully pythonic force provider.

    Computes an arbitrary interaction potential implemented in QUIP.
    Parallel evaluation with threads.

    Attributes:
        parameters: A dictionary of the parameters used by QUIP. Of the
            form {'name': value}.
        requests: During the force calculation step this holds a dictionary
            containing the relevant data for determining the progress of the step.
            Of the form {'atoms': atoms, 'cell': cell, 'pars': parameters,
                         'status': status, 'result': result, 'id': bead id,
                         'start': starting time}.
    """

    def __init__(self, init_file, args_str, param_file, latency=1.0e-3, name="", pars=None, dopbc=True, threaded=False):
        """Initialises QUIP.

        Args:
        pars: Mandatory dictionary, giving the parameters needed by QUIP.
        """
        if quippy is None:
            info("QUIPPY import failed", verbosity.low)
            raise quippy_exc

        # a socket to the communication library is created or linked
        super(FFQUIP, self).__init__(latency, name, pars, dopbc, threaded=threaded)
        self.init_file = init_file
        self.args_str = args_str
        self.param_file = param_file

        # Initializes an atoms object and the interaction potential
        self.atoms = quippy.Atoms(self.init_file)
        self.pot = quippy.Potential(self.args_str, param_filename=self.param_file)

        # Initializes the conversion factors from i-pi to QUIP
        self.len_conv = unit_to_user("length", "angstrom", 1)
        self.energy_conv = unit_to_user("energy", "electronvolt", 1)
        self.force_conv = unit_to_user("force", "ev/ang", 1)

    def poll(self):
        """Polls the forcefield checking if there are requests that should
        be answered, and if necessary evaluates the associated forces and energy."""

        # We have to be thread-safe, as in multi-system mode this might get
        # called by many threads at once.
        with self._threadlock:
            for r in self.requests:
                if r["status"] == "Queued":
                    r["status"] = "Running"
                    r["t_dispatched"] = time.time()
                    self.evaluate(r)

    def evaluate(self, r):
        """ The function that evaluates the
        QUIP interaction potential."""

        # Obtains the positions and the cell.
        q = r["pos"].reshape((-1, 3))
        h, ih = r["cell"]

        nat = len(q)

        # Performs conversion of units.
        q *= self.len_conv
        h *= self.len_conv

        # Updates the QUIP atoms object.
        self.atoms.set_positions(q)
        self.atoms.set_cell(h)

        # Calculates the energies, forces and the virial.
        self.pot.calc(self.atoms, energy=True, force=True, virial=True)

        # Obtains the energetics and converts to i-pi units.
        u = self.atoms.energy / self.energy_conv
        f = self.atoms.force.T.flatten() / self.force_conv
        v = np.triu(self.atoms.virial) / self.energy_conv

        r["result"] = [u, f.reshape(nat * 3), v, ""]
        r["status"] = "Done"


class FFDebye(ForceField):

    """Debye crystal harmonic reference potential

    Computes a harmonic forcefield.

    Attributes:
       parameters: A dictionary of the parameters used by the driver. Of the
          form {'name': value}.
       requests: During the force calculation step this holds a dictionary
          containing the relevant data for determining the progress of the step.
          Of the form {'atoms': atoms, 'cell': cell, 'pars': parameters,
                       'status': status, 'result': result, 'id': bead id,
                       'start': starting time}.
    """

    def __init__(self, latency=1.0, name="", H=None, xref=None, vref=0.0, pars=None, dopbc=False, threaded=False):
        """Initialises FFDebye.

        Args:
           pars: Optional dictionary, giving the parameters needed by the driver.
        """

        # a socket to the communication library is created or linked
        # NEVER DO PBC -- forces here are computed without.
        super(FFDebye, self).__init__(latency, name, pars, dopbc=False)

        if H is None:
            raise ValueError("Must provide the Hessian for the Debye crystal.")
        if xref is None:
            raise ValueError("Must provide a reference configuration for the Debye crystal.")

        self.H = H
        self.xref = xref
        self.vref = vref

        eigsys = np.linalg.eigh(self.H)
        info(" @ForceField: Hamiltonian eigenvalues: " + ' '.join(map(str, eigsys[0])), verbosity.medium)

    def poll(self):
        """ Polls the forcefield checking if there are requests that should
        be answered, and if necessary evaluates the associated forces and energy. """

        # we have to be thread-safe, as in multi-system mode this might get called by many threads at once
        with self._threadlock:
            for r in self.requests:
                if r["status"] == "Queued":
                    r["status"] = "Running"
                    self.evaluate(r)

    def evaluate(self, r):
        """ A simple evaluator for a harmonic Debye crystal potential. """

        q = r["pos"]
        n3 = len(q)
        if self.H.shape != (n3, n3):
            raise ValueError("Hessian size mismatch")
        if self.xref.shape != (n3,):
            raise ValueError("Reference structure size mismatch")

        d = q - self.xref
        mf = np.dot(self.H, d)

        r["result"] = [self.vref + 0.5 * np.dot(d, mf), -mf, np.zeros((3, 3), float), ""]
        r["status"] = "Done"
        r["t_finished"] = time.time()


class FFPlumed(ForceField):
    """Direct PLUMED interface

    Computes forces from a PLUMED input.

    Attributes:
        parameters: A dictionary of the parameters used by the driver. Of the
            form {'name': value}.
        requests: During the force calculation step this holds a dictionary
            containing the relevant data for determining the progress of the step.
            Of the form {'atoms': atoms, 'cell': cell, 'pars': parameters,
                      'status': status, 'result': result, 'id': bead id,
                      'start': starting time}.
    """

    def __init__(self, latency=1.0e-3, name="", pars=None, dopbc=False, threaded=False, init_file="", plumeddat="", plumedstep=0):
        """Initialises FFPlumed.

        Args:
           pars: Optional dictionary, giving the parameters needed by the driver.
        """

        # a socket to the communication library is created or linked
        if plumed is None:
            raise ImportError("Cannot find plumed libraries to link to a FFPlumed object/")
        super(FFPlumed, self).__init__(latency, name, pars, dopbc=False, threaded=threaded)
        self.plumed = plumed.Plumed()
        self.plumeddat = plumeddat
        self.plumedstep = plumedstep
        self.init_file = init_file

        if self.init_file.mode == "xyz":
            infile = open(self.init_file.value, "r")
            myframe = read_file(self.init_file.mode, infile)
            myatoms = myframe['atoms']
            mycell = myframe['cell']
            myatoms.q *= unit_to_internal("length", self.init_file.units, 1.0)
            mycell.h *= unit_to_internal("length", self.init_file.units, 1.0)

        self.natoms = myatoms.natoms
        self.plumed.cmd("setNatoms", self.natoms)
        self.plumed.cmd("setPlumedDat", self.plumeddat)
        self.plumed.cmd("setTimestep", 1.)
        self.plumed.cmd("setMDEnergyUnits", 2625.4996)        # Pass a pointer to the conversion factor between the energy unit used in your code and kJ mol-1
        self.plumed.cmd("setMDLengthUnits", 0.052917721)        # Pass a pointer to the conversion factor between the length unit used in your code and nm
        self.plumed.cmd("setMDTimeUnits", 2.4188843e-05)
        self.plumedrestart = False
        if self.plumedstep > 0:
            # we are restarting, signal that PLUMED should continue
            self.plumedrestart = True
            self.plumed.cmd("setRestart", 1)
        self.plumed.cmd("init")
        self.charges = dstrip(myatoms.q) * 0.0
        self.masses = dstrip(myatoms.m)
        self.lastq = np.zeros(3 * self.natoms)

    def poll(self):
        """Polls the forcefield checking if there are requests that should
        be answered, and if necessary evaluates the associated forces and energy."""

        # We have to be thread-safe, as in multi-system mode this might get
        # called by many threads at once.
        with self._threadlock:
            for r in self.requests:
                if r["status"] == "Queued":
                    r["status"] = "Running"
                    r["t_dispatched"] = time.time()
                    self.evaluate(r)
                    r["t_finished"] = time.time()

    def evaluate(self, r):
        """A wrapper function to call the PLUMED evaluation routines
        and return forces."""

        if self.natoms != len(r["pos"]) / 3:
            raise ValueError("Size of atom array changed after initialization of FFPlumed")

        v = 0.0
        f = np.zeros(3 * self.natoms)
        vir = np.zeros((3, 3))

        self.lastq[:] = r["pos"]
        # for the moment these are set to dummy values taken from an init file.
        # linking with the current value in simulations is non-trivial, as masses
        # are not expected to be the force evaluator's business, and charges are not
        # i-PI's business.
        self.plumed.cmd("setStep", self.plumedstep)
        self.plumed.cmd("setCharges", self.charges)
        self.plumed.cmd("setMasses", self.masses)

        # these instead are set properly. units conversion is done on the PLUMED side
        self.plumed.cmd("setBox", r["cell"][0])
        self.plumed.cmd("setPositions", r["pos"])
        self.plumed.cmd("setForces", f)
        self.plumed.cmd("setVirial", vir)
        self.plumed.cmd("prepareCalc");
        self.plumed.cmd("performCalcNoUpdate");

        bias = np.zeros(1, float)
        self.plumed.cmd("getBias", bias)
        v = bias[0]
        vir *= -1

        r["result"] = [v, f, vir, ""]
        r["status"] = "Done"

    def mtd_update(self, pos, cell):
        """ Makes updates to the potential that only need to be triggered
        upon completion of a time step. """

        self.plumedstep += 1
        f = np.zeros(3 * self.natoms)
        vir = np.zeros((3, 3))

        self.plumed.cmd("setStep", self.plumedstep)
        self.plumed.cmd("setCharges", self.charges)
        self.plumed.cmd("setMasses", self.masses)
        self.plumed.cmd("setPositions", pos)
        self.plumed.cmd("setBox", cell)
        self.plumed.cmd("setForces", f)
        self.plumed.cmd("setVirial", vir)
        self.plumed.cmd("prepareCalc");
        self.plumed.cmd("performCalcNoUpdate");
        self.plumed.cmd("update")

        return True


class FFYaff(ForceField):

    """ Use Yaff as a library to construct a force field """

    def __init__(self, latency=1.0, name="", threaded=False, yaffpara=None, yaffsys=None, yafflog='yaff.log', rcut=18.89726133921252, alpha_scale=3.5, gcut_scale=1.1, skin=0, smooth_ei=False, reci_ei='ewald', pars=None, dopbc=False):
        """Initialises FFYaff and enables a basic Yaff force field.

        Args:

           yaffpara: File name of the Yaff parameter file

           yaffsys: File name of the Yaff system file

           yafflog: File name to which Yaff will write some information about the system and the force field

           pars: Optional dictionary, giving the parameters needed by the driver.

           **kwargs: All keyword arguments that can be provided when generating
                     a Yaff force field; see constructor of FFArgs in Yaff code

        """

        from yaff import System, ForceField, log
        import codecs
        import locale
        import atexit

        # a socket to the communication library is created or linked
        super(FFYaff, self).__init__(latency, name, pars, dopbc, threaded=threaded)

        # A bit weird to use keyword argument for a required argument, but this
        # is also done in the code above.
        if yaffpara is None:
            raise ValueError("Must provide a Yaff parameter file.")

        if yaffsys is None:
            raise ValueError("Must provide a Yaff system file.")

        self.yaffpara = yaffpara
        self.yaffsys = yaffsys
        self.rcut = rcut
        self.alpha_scale = alpha_scale
        self.gcut_scale = gcut_scale
        self.skin = skin
        self.smooth_ei = smooth_ei
        self.reci_ei = reci_ei
        self.yafflog = yafflog

        # Open log file
        logf = open(yafflog, 'w')
        # Tell Python to close the file when the script exits
        atexit.register(logf.close)

        # Redirect Yaff log to file
        log._file = codecs.getwriter(locale.getpreferredencoding())(logf)

        self.system = System.from_file(self.yaffsys)
        self.ff = ForceField.generate(self.system, self.yaffpara, rcut=self.rcut, alpha_scale=self.alpha_scale, gcut_scale=self.gcut_scale, skin=self.skin, smooth_ei=self.smooth_ei, reci_ei=self.reci_ei)

        log._active = False

    def poll(self):
        """ Polls the forcefield checking if there are requests that should
        be answered, and if necessary evaluates the associated forces and energy. """

        # we have to be thread-safe, as in multi-system mode this might get called by many threads at once
        with self._threadlock:
            for r in self.requests:
                if r["status"] == "Queued":
                    r["status"] = "Running"
                    self.evaluate(r)

    def evaluate(self, r):
        """ Evaluate the energy and forces with the Yaff force field. """

        q = r["pos"]
        nat = len(q) / 3
        rvecs = r["cell"][0]

        self.ff.update_rvecs(np.ascontiguousarray(rvecs.T, dtype=np.float64))
        self.ff.update_pos(q.reshape((nat, 3)))
        gpos = np.zeros((nat, 3))
        vtens = np.zeros((3, 3))
        e = self.ff.compute(gpos, vtens)

        r["result"] = [e, -gpos.ravel(), -vtens, ""]
        r["status"] = "Done"
        r["t_finished"] = time.time()

class FFCommittee(ForceField):
    """ Combines multiple forcefields into a single forcefield object
        that consolidates individual components """
        
    def __init__(self, latency=1.0, name="", pars=None, dopbc=True, 
            active=np.array([-1]), threaded=True, fflist=[], 
            ffweights=[], alpha = 1.0, threshold = 0.0):
        
        # force threaded mode as otherwise it cannot have threaded children
        super(FFCommittee, self).__init__(latency=latency, name=name, 
                    pars=pars, dopbc=dopbc, active=active, threaded=True)
        if len(fflist)==0:
            raise ValueError("Committee forcefield cannot be initialized from an empty list")
        self.fflist = fflist
        self.ff_requests = {}
        if len(ffweights)==0:
            ffweights = np.ones(len(fflist))
        if len(ffweights) != len(fflist):
            raise ValueError("List of weights does not match length of committee model")
        self.ffweights = ffweights
        self.alpha = alpha
        self.threshold = threshold
            
    def start(self):
        for ff in self.fflist:
            ff.start()
        super(FFCommittee, self).start()

    def queue(self, atoms, cell, reqid=-1):
        
        ffh = []
        for ff in self.fflist:
            ffh.append(ff.queue(atoms, cell, reqid))        
        
        req = super(FFCommittee, self).queue(atoms, cell, reqid, append=False)
        req["ff_handles"] = ffh
        with self._threadlock:
            self.requests.append(req)

        return req
    
    def check_finish(self, r):
        """ Checks if all sub-requests associated with a given 
        request are finished """
        for ff_r in r["ff_handles"]:
            if ff_r["status"] != "Done":
                return False
        return True
        
    def gather(self, r):
        """ Collects results from all sub-requests """
        ff_res = []
        pot_uncertainty = []
        r["result"] = [0.0, np.zeros(len(r["pos"]), float), np.zeros((3, 3), float), ""]                    
        
        # first computes (weighted) mean
        tw = self.ffweights.sum()
        for i_r, ff_r in enumerate(r["ff_handles"]):
<<<<<<< HEAD
=======
            if (ff_r["status"] != "Done"):
                raise ValueError("Should be finished")
>>>>>>> 3167a80b
            r["result"][0] += ff_r["result"][0]*self.ffweights[i_r]/tw
            r["result"][1] += ff_r["result"][1]*self.ffweights[i_r]/tw
            r["result"][2] += ff_r["result"][2]*self.ffweights[i_r]/tw
        
        for ff_r in r["ff_handles"]:
            pot_rescaling = self.alpha*(ff_r["result"][0]-r["result"][0])
            pot_uncertainty.append(pot_rescaling)
            ff_res.append({
            #"v": r["result"][0] + self.alpha*(ff_r["result"][0]-r["result"][0]),
            "v": r["result"][0] + pot_rescaling,
            "f": list(r["result"][1] + self.alpha*(ff_r["result"][1]-r["result"][1])),
            "s": list( (r["result"][2] + self.alpha*(ff_r["result"][2]-r["result"][2])).flatten() ),            
            "x": ff_r["result"][3],
            })
        r["ff_results"]  = ff_res
        print np.std(np.array(pot_uncertainty)), self.threshold
        if np.std(np.array(pot_uncertainty)) > self.threshold:
            r["result"][3] = json.dumps({
                            "position"  : list(r["pos"]),
                            "committee" : r["ff_results"] 
                            })
                    
    def poll(self):
        """Polls the forcefield object to check if it has finished."""

        with self._threadlock:
            for r in self.requests:
                if self.check_finish(r):
                    r["t_dispatched"] = time.time()
                    r["t_finished"] = time.time()
                    self.gather(r)                    
                    r["status"] = "Done"
                        
                        
                    
     <|MERGE_RESOLUTION|>--- conflicted
+++ resolved
@@ -21,7 +21,7 @@
 from ipi.interfaces.sockets import InterfaceSocket
 from ipi.utils.depend import dobject
 from ipi.utils.depend import dstrip
-from ipi.utils.io import read_file
+from ipi.utils.io import read_file, print_file
 from ipi.utils.units import unit_to_internal, unit_to_user
 
 try:
@@ -102,6 +102,12 @@
         self._doloop = [False]
         self._threadlock = threading.Lock()
 
+    def bind(self, output_maker = None):
+        """ Binds the FF, at present just to allow for 
+        managed output """
+        
+        self.output_maker = output_maker
+        
     def queue(self, atoms, cell, reqid=-1, append=True):
         """Adds a request.
 
@@ -770,7 +776,9 @@
         
     def __init__(self, latency=1.0, name="", pars=None, dopbc=True, 
             active=np.array([-1]), threaded=True, fflist=[], 
-            ffweights=[], alpha = 1.0, threshold = 0.0):
+            ffweights=[], alpha = 1.0, al_thresh = 0.0, 
+            al_out = None
+            ):
         
         # force threaded mode as otherwise it cannot have threaded children
         super(FFCommittee, self).__init__(latency=latency, name=name, 
@@ -785,8 +793,18 @@
             raise ValueError("List of weights does not match length of committee model")
         self.ffweights = ffweights
         self.alpha = alpha
-        self.threshold = threshold
-            
+        self.al_thresh = al_thresh
+        self.al_out = al_out
+        
+    def bind(self, output_maker):
+        
+        super(FFCommittee, self).bind(output_maker)
+        if self.al_thresh > 0:
+            if self.al_out is None:
+                raise ValueError("Must specify an output file if you want to save structures for active learning")
+            else:                
+                self.al_file = self.output_maker.get_output(self.al_out, 'w')
+        
     def start(self):
         for ff in self.fflist:
             ff.start()
@@ -822,32 +840,33 @@
         # first computes (weighted) mean
         tw = self.ffweights.sum()
         for i_r, ff_r in enumerate(r["ff_handles"]):
-<<<<<<< HEAD
-=======
-            if (ff_r["status"] != "Done"):
-                raise ValueError("Should be finished")
->>>>>>> 3167a80b
             r["result"][0] += ff_r["result"][0]*self.ffweights[i_r]/tw
             r["result"][1] += ff_r["result"][1]*self.ffweights[i_r]/tw
             r["result"][2] += ff_r["result"][2]*self.ffweights[i_r]/tw
         
         for ff_r in r["ff_handles"]:
-            pot_rescaling = self.alpha*(ff_r["result"][0]-r["result"][0])
-            pot_uncertainty.append(pot_rescaling)
+            pot_rescaled = self.alpha*(ff_r["result"][0]-r["result"][0])
+            pot_uncertainty.append(pot_rescaled)
             ff_res.append({
-            #"v": r["result"][0] + self.alpha*(ff_r["result"][0]-r["result"][0]),
-            "v": r["result"][0] + pot_rescaling,
+            "v": r["result"][0] + pot_rescaled,
             "f": list(r["result"][1] + self.alpha*(ff_r["result"][1]-r["result"][1])),
             "s": list( (r["result"][2] + self.alpha*(ff_r["result"][2]-r["result"][2])).flatten() ),            
             "x": ff_r["result"][3],
             })
         r["ff_results"]  = ff_res
-        print np.std(np.array(pot_uncertainty)), self.threshold
-        if np.std(np.array(pot_uncertainty)) > self.threshold:
-            r["result"][3] = json.dumps({
+        r["result"][3] = json.dumps({
                             "position"  : list(r["pos"]),
+                            "cell" : list(r["cell"][0].flatten()),
                             "committee" : r["ff_results"] 
                             })
+        print np.std(np.array(pot_uncertainty)), self.al_thresh
+        if np.std(np.array(pot_uncertainty)) > self.al_thresh:
+            dumps = json.dumps({
+                            "position"  : list(r["pos"]),
+                            "cell" : list(r["cell"][0].flatten()),
+                            "uncertainty" : np.std(np.array(pot_uncertainty))
+                            })
+            self.al_file.write(dumps)
                     
     def poll(self):
         """Polls the forcefield object to check if it has finished."""
