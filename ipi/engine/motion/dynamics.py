--- conflicted
+++ resolved
@@ -602,17 +602,10 @@
     def pstep(self, level=0):
         """Velocity Verlet monemtum propagator."""
 
-<<<<<<< HEAD
-        #if np.array_equiv(self.forces.vir, np.zeros(len(self.forces.vir))):
-        #    raise ValueError(
-        #        "Seems like no stress tensor was computed by the client. Stopping barostat!"
-        #    )
-=======
         if self._stresscheck and np.array_equiv(dstrip(self.forces.vir), np.zeros(len(self.forces.vir))):
             warning("Seems like no stress tensor was computed by the forcefield.", verbosity.low)
         self._stresscheck = False
 
->>>>>>> 3ad02d7d
         self.barostat.pstep(level)
         super(NPTIntegrator, self).pstep(level)
         # self.pconstraints()
@@ -745,16 +738,9 @@
     def pstep(self, level=0):
         """Velocity Verlet monemtum propagator."""
 
-<<<<<<< HEAD
-        #if np.array_equiv(self.forces.vir, np.zeros(len(self.forces.vir))):
-        #    raise ValueError(
-        #        "Seems like no stress tensor was computed by the client. Stopping barostat!"
-        #    )
-=======
         if self._stresscheck and np.array_equiv(dstrip(self.forces.vir), np.zeros(len(self.forces.vir))):
             warning("Seems like no stress tensor was computed by the forcefield.", verbosity.low)
         self._stresscheck = False
->>>>>>> 3ad02d7d
 
         self.barostat.pstep(level)
         super(SCNPTIntegrator, self).pstep(level)
