--- conflicted
+++ resolved
@@ -46,11 +46,10 @@
         old_pot: The previous step potential energy during the optimization
         old_force:  The previous step force during the optimization
         opt: The geometry optimization algorithm to be used
-        alt_out: (Alternative output) Prints different formatting of outputs for geometry, hessian and bead potential
-         energies.
+        alt_out: (Alternative outpu) Prints different formatting of outputs for geometry, hessian and bead potential energies.
         All quantities are also accessible from typical i-pi output infrastructure. Default to 1, which prints 
-        every step. -1 will suppress the output (except the last one). Any other positive number will set the frequency 
-        (in steps) with which the quantities are written to file.
+        every step. -1 will suppress the output (except the last one). Any other positive number will set the frequency (in steps) with
+        which the quantities are written to file.
         prefix: Prefix of the output files.
         delta: Initial stretch amplitude.
         hessian_init: Boolean which decides whether the initial hessian is going to be computed.
@@ -101,6 +100,8 @@
         self.options["mode"] = mode
 
         # Generic optimization
+        self.big_step = biggest_step
+        self.tolerances = tolerances
 
         self.options["tolerances"] = tolerances
         self.options["save"] = alt_out
@@ -157,7 +158,8 @@
             info("Note that we need scipy to use NR. If storage and diagonalization of the full hessian is not a "
                  "problem use nichols even though it may not be as efficient.", verbosity.low)
 
-    def bind(self, ens, beads, nm, cell, bforce, prng, omaker):
+    
+     def bind(self, ens, beads, nm, cell, bforce, prng, omaker):
         """Binds beads, cell, bforce and prng to InstantonMotion
 
             Args:
@@ -500,13 +502,9 @@
         self.forces = geop.forces
         self.fixcom = geop.fixcom
         self.fixatoms = geop.fixatoms
-<<<<<<< HEAD
         self.nm = geop.nm
         #self.ensemble = geop.ens
-=======
-        self.output_maker = geop.output_maker
->>>>>>> aa25d287
-
+	self.output_maker = geop.output_maker
         # The resize action must be done before the bind
 
         if geop.optarrays["old_x"].size != self.beads.q.size:
@@ -589,14 +587,8 @@
                      (np.linalg.norm(self.forces.f.flatten() - self.optarrays["old_f"].flatten()) <= 1e-08)) \
                 and (d_x_max <= tolerances["position"]):
 
-<<<<<<< HEAD
-            print_instanton_geo(self.options["prefix"] + '_FINAL', step, self.beads.nbeads, self.beads.natoms,
-                                self.beads.names, self.beads.q, self.forces.pots, self.cell,
-                                self.optarrays["energy_shift"])
-=======
             print_instanton_geo(self.prefix + '_FINAL', step, self.im.dbeads.nbeads, self.im.dbeads.natoms, self.im.dbeads.names,
                                 self.im.dbeads.q, self.old_u, self.cell, self.energy_shift, self.output_maker)
->>>>>>> aa25d287
 
             if self.options["hessian_final"] != 'true':
                 info("We are not going to compute the final hessian.", verbosity.low)
@@ -604,14 +596,8 @@
 
             else:
                 info("We are going to compute the final hessian", verbosity.low)
-<<<<<<< HEAD
-                active_hessian = get_hessian(self.gm, self.beads.q.copy(), self.beads.natoms, self.beads.nbeads,self.fixatoms)
-                self.optarrays["hessian"][:] = self.fix.get_full_vector(active_hessian, 2)
-                print_instanton_hess(self.options["prefix"] + '_FINAL', step, self.optarrays["hessian"])
-=======
                 get_hessian(self.hessian, self.gm, self.im.dbeads.q, self.output_maker)
                 print_instanton_hess(self.prefix + '_FINAL', step, self.hessian, self.output_maker)
->>>>>>> aa25d287
 
             return True
             # If we just exit here, the last step (including the last hessian) will not be in the RESTART file
@@ -656,11 +642,7 @@
         pass
 
 class HessianOptimizer(DummyOptimizer):
-<<<<<<< HEAD
-    """ Class that implements an optimization when a hessian is available."""
-=======
     """ Instaton Rate calculation"""
->>>>>>> aa25d287
 
     def bind(self, geop):
         # call bind function from DummyOptimizer
@@ -669,17 +651,10 @@
         self.options["hessian_update"] = geop.options["hessian_update"]
         self.options["hessian_asr"] = geop.options["hessian_asr"]
 
-<<<<<<< HEAD
         if len(self.fixatoms) > 0:
             info(" 'fixatoms' is enabled. Setting asr to None", verbosity.low)
             self.options["hessian_asr"] = 'none'
-=======
-        self.hessian_update = geop.hessian_update
-        self.hessian_asr = geop.hessian_asr
-        self.hessian_init = geop.hessian_init
 #        self.output_maker = geop.output_maker
->>>>>>> aa25d287
-
         self.options["hessian_init"] = geop.options["hessian_init"]
         self.optarrays["initial_hessian"] = None
 
@@ -704,22 +679,13 @@
     def initialize(self, step):
 
         if step == 0:
-<<<<<<< HEAD
 
             info(" @GEOP: Initializing INSTANTON", verbosity.low)
-=======
-            info(" @GEOP: Initializing instanton", verbosity.low)
->>>>>>> aa25d287
 
             if self.beads.nbeads == 1:
 
                 info(" @GEOP: Classical TS search", verbosity.low)
-<<<<<<< HEAD
-
-=======
-                if self.hessian_init == 'true':
-                    get_hessian(self.hessian, self.gm, self.beads.q, self.output_maker)
->>>>>>> aa25d287
+
             else:
                 # If the coordinates in all the imaginary time slices are the same
                 if ((self.beads.q - self.beads.q[0]) == 0).all():
@@ -735,12 +701,6 @@
                                          " the extended phase space (nbeads>1). Please check the inputs\n")
 
 
-<<<<<<< HEAD
-=======
-                if self.hessian_init == 'true':
-                    info(" @GEOP: We are computing the initial hessian", verbosity.low)
-                    get_hessian(self.hessian, self.gm, self.beads.q, self.output_maker)
->>>>>>> aa25d287
 
         if self.options["hessian_init"] == 'true':
             active_hessian = get_hessian(self.gm, self.beads.q.copy(), self.beads.natoms, self.beads.nbeads,self.fixatoms)
@@ -755,12 +715,7 @@
     def update_hessian(self, update, active_hessian, new_x, d_x, d_g):
         """ Update hessian """
 
-<<<<<<< HEAD
         if update == 'powell':
-=======
-        # Do one step. Update hessian for the new position. Update the position and force inside the mapper.
-        Instanton(self.old_x, self.old_f, self.im.f, self.hessian, self.hessian_update, self.hessian_asr, self.im, self.gm, self.big_step, self.opt, self.mode, self.output_maker)
->>>>>>> aa25d287
 
             i = self.im.dbeads.natoms * 3
             for j in range(self.im.dbeads.nbeads):
@@ -774,7 +729,6 @@
 
         self.optarrays["hessian"][:] = self.fix.get_full_vector(active_hessian, 2)
 
-<<<<<<< HEAD
     def print_hess(self, step):
         if (self.options["save"] > 0 and np.mod(step, self.options["save"]) == 0) or self.exit:
             print_instanton_hess(self.options["prefix"], step, self.optarrays["hessian"])
@@ -801,46 +755,6 @@
         h1 = np.add(self.im.h, h0)  # add spring terms to the physical hessian
         d, w = clean_hessian(h1, self.im.dbeads.q, self.im.dbeads.natoms,
                              self.im.dbeads.nbeads, self.im.dbeads.m, self.im.dbeads.m3, self.options["hessian_asr"])
-=======
-        # Print current instanton geometry and hessian
-        if (self.save > 0 and np.mod(step, self.save) == 0) or self.exit:
-            print_instanton_geo(self.prefix, step, self.im.dbeads.nbeads, self.im.dbeads.natoms, self.im.dbeads.names,
-                                self.im.dbeads.q, self.old_u, self.cell, self.energy_shift, self.output_maker)
-            print_instanton_hess(self.prefix, step, self.hessian, self.output_maker)
-
-        # Exit simulation step
-        d_x_max = np.amax(np.absolute(np.subtract(self.beads.q, self.old_x)))
-        self.exit = self.exitstep(self.forces.pot, self.old_u.sum(), d_x_max, self.exit, step)
-
-        # Update positions and forces
-        self.old_x[:] = self.beads.q
-        self.old_u[:] = self.forces.pots
-        self.old_f[:] = self.forces.f
-
-
-def Instanton(x0, f0, f1, h, update, asr, im, gm, big_step, opt, m, omaker):
-    """Do one step. Update hessian for the new position. Update the position and force inside the mapper.
-
-       Input:  x0 = last positions
-               f0 = last physical forces
-               f1 = last spring forces
-                h = physical hessian
-           update = how to update the hessian
-              asr = how to clean the hessian
-               im = spring mapper
-               gm = gradient  mapper
-         big_step = limit on step length
-              opt = optimization algorithm to use
-              m   = type of calculation: rate or splitting"""
-
-    info(" @Instanton_step", verbosity.high)
-
-    if opt == 'nichols':
-        # Construct hessian and get eigenvalues and eigenvector
-        h0 = red2comp(h, im.dbeads.nbeads, im.dbeads.natoms)    # construct complete hessian from reduced
-        h1 = np.add(im.h, h0)                                 # add spring terms to the physical hessian
-        d, w = clean_hessian(h1, im.dbeads.q, im.dbeads.natoms, im.dbeads.nbeads, im.dbeads.m, im.dbeads.m3, asr)
->>>>>>> aa25d287
 
         # Find new movement direction
         if self.options["mode"] == 'rate':
@@ -903,7 +817,6 @@
         f = (activearrays["old_f"] + self.im.f).reshape(self.im.dbeads.natoms * 3 * self.im.dbeads.nbeads, 1)
 
         d_x = invmul_banded(h_up_band, f)
-<<<<<<< HEAD
         d_x.shape = self.im.dbeads.q.shape
 
         # Rescale step if necessary
@@ -1059,34 +972,6 @@
         self.exit = self.exitstep(d_x_max, step)
         self.update_old_pos_for()
 
-=======
-        d_x.shape = im.dbeads.q.shape
-
-    # Rescale step
-    d_x_max = np.amax(np.absolute(d_x))
-    info(" @Instanton: Current step norm = %g" % d_x_max, verbosity.medium)
-    if np.amax(np.absolute(d_x)) > big_step:
-        info(" @Instanton: Attempted step norm = %g, scaled down to %g" % (d_x_max, big_step), verbosity.low)
-        d_x *= big_step / np.amax(np.absolute(d_x_max))
-
-    # Make movement and get new energy (u)  and forces(f) using mapper
-    x = x0 + d_x
-    im(x, ret=False)  # Only to update the mapper
-    u, g2 = gm(x)
-    f = -g2
-
-    # Update hessian
-    if update == 'powell':
-        d_g = np.subtract(f0, f)
-        i = im.dbeads.natoms * 3
-        for j in range(im.dbeads.nbeads):
-            aux = h[:, j * i:(j + 1) * i]
-            dg = d_g[j, :]
-            dx = d_x[j, :]
-            Powell(dx, dg, aux)
-    elif update == 'recompute':
-        get_hessian(h, gm, x, omaker)
->>>>>>> aa25d287
 
 
 class LBFGSOptimizer(DummyOptimizer):
@@ -1195,10 +1080,7 @@
         self.exit = self.exitstep(d_x_max, step)
         self.update_old_pos_for()
 
-<<<<<<< HEAD
-=======
         # Print current instanton geometry and hessian
         if (self.save > 0 and np.mod(step, self.save) == 0) or self.exit:
             print_instanton_geo(self.prefix, step, self.im.dbeads.nbeads, self.im.dbeads.natoms, self.im.dbeads.names,
-                                self.im.dbeads.q, self.old_u, self.cell, self.energy_shift, self.output_maker)
->>>>>>> aa25d287
+                                self.im.dbeads.q, self.old_u, self.cell, self.energy_shift, self.output_maker)