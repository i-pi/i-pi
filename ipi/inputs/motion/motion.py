"""Deals with creating the ensembles class.

Copyright (C) 2013, Joshua More and Michele Ceriotti

This program is free software: you can redistribute it and/or modify
it under the terms of the GNU General Public License as published by
the Free Software Foundation, either version 3 of the License, or
(at your option) any later version.

This program is distributed in the hope that it will be useful,
but WITHOUT ANY WARRANTY; without even the implied warranty of
MERCHANTABILITY or FITNESS FOR A PARTICULAR PURPOSE. See the
GNU General Public License for more details.

You should have received a copy of the GNU General Public License
along with this program. If not, see <http.//www.gnu.org/licenses/>.


Classes:
   InputEnsemble: Deals with creating the Ensemble object from a file, and
      writing the checkpoints.
"""

import numpy as np
from copy import copy
import ipi.engine.initializer
<<<<<<< HEAD
from ipi.engine.motion import Motion, Dynamics, Replay, GeopMotion, NEBMover, DynMatrixMover, MultiMotion, AlchemyMC, InstantonMotion, AlKMC
=======
from ipi.engine.motion import Motion, Dynamics, Replay, GeopMotion, NEBMover,\
                            DynMatrixMover, MultiMotion, AlchemyMC, InstantonMotion,\
                            TemperatureRamp, PressureRamp
>>>>>>> e4922bbe
from ipi.utils.inputvalue import *
from ipi.inputs.thermostats import *
from ipi.inputs.initializer import *
from .geop import InputGeop
from .instanton import InputInst
from .neb import InputNEB
from .dynamics import InputDynamics
from .phonons import InputDynMatrix
from .alchemy import InputAlchemy
<<<<<<< HEAD
from .al6xxx_kmc import InputAlKMC
=======
from .ramp import InputTemperatureRamp, InputPressureRamp
>>>>>>> e4922bbe
from ipi.utils.units import *

__all__ = ['InputMotion']


class InputMotionBase(Input):

    """Motion calculation input class.

    A class to encompass the different "motion" calculations.

    Attributes:
       mode: An optional string giving the kind of motion calculation to be performed.

    Fields:
       fixcom: An optional boolean which decides whether the centre of mass
          motion will be constrained or not.
       fixatoms: A list of the indices of atoms that should not be moved.

    """

    attribs = {"mode": (InputAttribute, {"dtype": str,
                                         "help": "How atoms should be moved at each step in the simulatio. 'replay' means that a simulation is restarted from a previous simulation.",
<<<<<<< HEAD
                                         "options": ['vibrations', 'minimize', 'replay', 'neb', 'dynamics', 'alchemy', 'instanton','al-kmc', 'dummy']})}
=======
                                         "options": ['vibrations', 'minimize', 'replay', 'neb', 'dynamics', 't_ramp', 'p_ramp', 'alchemy', 'instanton', 'dummy']})}
>>>>>>> e4922bbe

    fields = {"fixcom": (InputValue, {"dtype": bool,
                                      "default": True,
                                      "help": "This describes whether the centre of mass of the particles is fixed."}),
              "fixatoms": (InputArray, {"dtype": int,
                                        "default": np.zeros(0, int),
                                        "help": "Indices of the atmoms that should be held fixed."}),
              "optimizer": (InputGeop, {"default": {},
                                        "help": "Option for geometry optimization"}),
              "neb_optimizer": (InputNEB, {"default": {},
                                           "help": "Option for geometry optimization"}),
              "dynamics": (InputDynamics, {"default": {},
                                           "help": "Option for (path integral) molecular dynamics"}),
              "file": (InputInitFile, {"default": input_default(factory=ipi.engine.initializer.InitFile, kwargs={"mode": "xyz"}),
                                       "help": "This describes the location to read a trajectory file from."}),
              "vibrations": (InputDynMatrix, {"default": {},
                                              "help": "Option for phonon computation"}),
              "alchemy": (InputAlchemy, {"default": {},
                                         "help": "Option for alchemical exchanges"}),
              "t_ramp": (InputTemperatureRamp, {"default": {},
                                              "help": "Option for temperature ramp"}),
              "p_ramp": (InputPressureRamp, {"default": {},
                                              "help": "Option for pressure ramp"}),
              "instanton": (InputInst, {"default": {},
                                        "help": "Option for Instanton optimization"}),
              "al6xxx_kmc" : ( InputAlKMC, { "default" : {},
                                             "help":  "Option for Al-6xxx KMC" } )
              }
    dynamic = {}

    default_help = "Allow chosing the type of calculation to be performed. Holds all the information that is calculation specific, such as geometry optimization parameters, etc."
    default_label = "MOTION"

    def store(self, sc):
        """Takes a motion calculation instance and stores a minimal representation of it.

        Args:
           sc: A motion calculation class.
        """

        super(InputMotionBase, self).store(sc)
        tsc = -1
        if type(sc) is Motion:
            self.mode.store("dummy")
        elif type(sc) is Replay:
            self.mode.store("replay")
            tsc = 0
        elif type(sc) is GeopMotion:
            self.mode.store("minimize")
            self.optimizer.store(sc)
            tsc = 1
        elif type(sc) is NEBMover:
            self.mode.store("neb")
            self.neb_optimizer.store(sc)
            tsc = 1
        elif type(sc) is Dynamics:
            self.mode.store("dynamics")
            self.dynamics.store(sc)
            tsc = 1
        elif type(sc) is DynMatrixMover:
            self.mode.store("vibrations")
            self.vibrations.store(sc)
            tsc = 1
        elif type(sc) is AlchemyMC:
            self.mode.store("alchemy")
            self.alchemy.store(sc)
            tsc = 1
        elif type(sc) is InstantonMotion:
            self.mode.store("instanton")
            self.instanton.store(sc)
            tsc = 1
<<<<<<< HEAD
        elif type(sc) is AlKMC:
            self.mode.store("al-kmc")
            self.al6xxx_kmc.store(sc)
=======
        elif type(sc) is TemperatureRamp:
            self.mode.store("t_ramp")
            self.t_ramp.store(sc)
            tsc = 1
        elif type(sc) is PressureRamp:
            self.mode.store("p_ramp")
            self.p_ramp.store(sc)
>>>>>>> e4922bbe
            tsc = 1
        else:
            raise ValueError("Cannot store Mover calculator of type " + str(type(sc)))

        if tsc == 0:
            self.file.store(sc.intraj)
        elif tsc > 0:
            self.fixcom.store(sc.fixcom)
            self.fixatoms.store(sc.fixatoms)

    def fetch(self):
        """Creates a motion calculator object.

        Returns:
           An ensemble object of the appropriate mode and with the appropriate
           objects given the attributes of the InputEnsemble object.
        """

        super(InputMotionBase, self).fetch()

        if self.mode.fetch() == "replay":
            sc = Replay(fixcom=self.fixcom.fetch(), fixatoms=self.fixatoms.fetch(), intraj=self.file.fetch())
        elif self.mode.fetch() == "minimize":
            sc = GeopMotion(fixcom=self.fixcom.fetch(), fixatoms=self.fixatoms.fetch(), **self.optimizer.fetch())
        elif self.mode.fetch() == "neb":
            sc = NEBMover(fixcom=self.fixcom.fetch(), fixatoms=self.fixatoms.fetch(), **self.neb_optimizer.fetch())
        elif self.mode.fetch() == "dynamics":
            sc = Dynamics(fixcom=self.fixcom.fetch(), fixatoms=self.fixatoms.fetch(), **self.dynamics.fetch())
        elif self.mode.fetch() == "vibrations":
            sc = DynMatrixMover(fixcom=self.fixcom.fetch(), fixatoms=self.fixatoms.fetch(), **self.vibrations.fetch())
        elif self.mode.fetch() == "alchemy":
            sc = AlchemyMC(fixcom=self.fixcom.fetch(), fixatoms=self.fixatoms.fetch(), **self.alchemy.fetch())
        elif self.mode.fetch() == "instanton":
            sc = InstantonMotion(fixcom=self.fixcom.fetch(), fixatoms=self.fixatoms.fetch(), **self.instanton.fetch())
<<<<<<< HEAD
        elif self.mode.fetch() == "al-kmc":
            sc = AlKMC(fixcom=self.fixcom.fetch(), fixatoms=self.fixatoms.fetch(), **self.al6xxx_kmc.fetch() )
=======
        elif self.mode.fetch() == "t_ramp":
            sc = TemperatureRamp(**self.t_ramp.fetch())
        elif self.mode.fetch() == "p_ramp":
            sc = PressureRamp(**self.p_ramp.fetch())
>>>>>>> e4922bbe
        else:
            sc = Motion()
            # raise ValueError("'" + self.mode.fetch() + "' is not a supported motion calculation mode.")

        return sc


class InputMotion(InputMotionBase):

    """ Extends InputMotionBase to allow the definition of a multimotion """

    attribs = copy(InputMotionBase.attribs)

    attribs["mode"][1]["options"].append("multi")

    dynamic = {"motion": (InputMotionBase, {"default": input_default(factory=Motion),
                                            "help": "A motion class that can be included as a member of a 'multi' integrator."})
               }

    def store(self, motion):

        if type(motion) is MultiMotion:
            self.mode.store("multi")

            if len(self.extra) != len(motion.mlist):
                self.extra = [0] * len(motion.mlist)

            for ii, m in enumerate(motion.mlist):
                if self.extra[ii] == 0:
                    im = InputMotionBase()
                    im.store(m)
                    self.extra[ii] = ("motion", im)
                else:
                    self.extra[ii][1].store(m)
        else:
            super(InputMotion, self).store(motion)

    def fetch(self):

        if self.mode.fetch() == "multi":
            mlist = []
            for (k, m) in self.extra:
                mlist.append(m.fetch())
            motion = MultiMotion(motionlist=mlist)
        else:
            motion = super(InputMotion, self).fetch()

        return motion<|MERGE_RESOLUTION|>--- conflicted
+++ resolved
@@ -24,13 +24,9 @@
 import numpy as np
 from copy import copy
 import ipi.engine.initializer
-<<<<<<< HEAD
-from ipi.engine.motion import Motion, Dynamics, Replay, GeopMotion, NEBMover, DynMatrixMover, MultiMotion, AlchemyMC, InstantonMotion, AlKMC
-=======
 from ipi.engine.motion import Motion, Dynamics, Replay, GeopMotion, NEBMover,\
                             DynMatrixMover, MultiMotion, AlchemyMC, InstantonMotion,\
-                            TemperatureRamp, PressureRamp
->>>>>>> e4922bbe
+                            TemperatureRamp, PressureRamp, AlKMC
 from ipi.utils.inputvalue import *
 from ipi.inputs.thermostats import *
 from ipi.inputs.initializer import *
@@ -40,11 +36,8 @@
 from .dynamics import InputDynamics
 from .phonons import InputDynMatrix
 from .alchemy import InputAlchemy
-<<<<<<< HEAD
+from .ramp import InputTemperatureRamp, InputPressureRamp
 from .al6xxx_kmc import InputAlKMC
-=======
-from .ramp import InputTemperatureRamp, InputPressureRamp
->>>>>>> e4922bbe
 from ipi.utils.units import *
 
 __all__ = ['InputMotion']
@@ -68,11 +61,7 @@
 
     attribs = {"mode": (InputAttribute, {"dtype": str,
                                          "help": "How atoms should be moved at each step in the simulatio. 'replay' means that a simulation is restarted from a previous simulation.",
-<<<<<<< HEAD
-                                         "options": ['vibrations', 'minimize', 'replay', 'neb', 'dynamics', 'alchemy', 'instanton','al-kmc', 'dummy']})}
-=======
-                                         "options": ['vibrations', 'minimize', 'replay', 'neb', 'dynamics', 't_ramp', 'p_ramp', 'alchemy', 'instanton', 'dummy']})}
->>>>>>> e4922bbe
+                                         "options": ['vibrations', 'minimize', 'replay', 'neb', 'dynamics', 't_ramp', 'p_ramp', 'alchemy', 'instanton', 'al-kmc', 'dummy']})}
 
     fields = {"fixcom": (InputValue, {"dtype": bool,
                                       "default": True,
@@ -144,19 +133,16 @@
             self.mode.store("instanton")
             self.instanton.store(sc)
             tsc = 1
-<<<<<<< HEAD
+        elif type(sc) is TemperatureRamp:
+            self.mode.store("t_ramp")
+            self.t_ramp.store(sc)
+            tsc = 1
+        elif type(sc) is PressureRamp:
+            self.mode.store("p_ramp")
+            self.p_ramp.store(sc)
         elif type(sc) is AlKMC:
             self.mode.store("al-kmc")
             self.al6xxx_kmc.store(sc)
-=======
-        elif type(sc) is TemperatureRamp:
-            self.mode.store("t_ramp")
-            self.t_ramp.store(sc)
-            tsc = 1
-        elif type(sc) is PressureRamp:
-            self.mode.store("p_ramp")
-            self.p_ramp.store(sc)
->>>>>>> e4922bbe
             tsc = 1
         else:
             raise ValueError("Cannot store Mover calculator of type " + str(type(sc)))
@@ -191,15 +177,12 @@
             sc = AlchemyMC(fixcom=self.fixcom.fetch(), fixatoms=self.fixatoms.fetch(), **self.alchemy.fetch())
         elif self.mode.fetch() == "instanton":
             sc = InstantonMotion(fixcom=self.fixcom.fetch(), fixatoms=self.fixatoms.fetch(), **self.instanton.fetch())
-<<<<<<< HEAD
-        elif self.mode.fetch() == "al-kmc":
-            sc = AlKMC(fixcom=self.fixcom.fetch(), fixatoms=self.fixatoms.fetch(), **self.al6xxx_kmc.fetch() )
-=======
         elif self.mode.fetch() == "t_ramp":
             sc = TemperatureRamp(**self.t_ramp.fetch())
         elif self.mode.fetch() == "p_ramp":
             sc = PressureRamp(**self.p_ramp.fetch())
->>>>>>> e4922bbe
+        elif self.mode.fetch() == "al-kmc":
+            sc = AlKMC(fixcom=self.fixcom.fetch(), fixatoms=self.fixatoms.fetch(), **self.al6xxx_kmc.fetch() )
         else:
             sc = Motion()
             # raise ValueError("'" + self.mode.fetch() + "' is not a supported motion calculation mode.")
